--- conflicted
+++ resolved
@@ -1,16 +1,10 @@
-<<<<<<< HEAD
-# unreleased
-
-## Bug fixes
--   Fixed issue in extraction of sensitivites ([#1894](https://github.com/pybamm-team/PyBaMM/pull/1894))
-=======
 # [Unreleased](https://github.com/pybamm-team/PyBaMM/)
 
 ## Bug fixes
 
 -   Parameters can now be imported from any given path in `Windows` ([#1900](https://github.com/pybamm-team/PyBaMM/pull/1900))
 -   Fixed initial conditions for the EC SEI model ([#1895](https://github.com/pybamm-team/PyBaMM/pull/1895))
->>>>>>> 751c18d2
+-   Fixed issue in extraction of sensitivites ([#1894](https://github.com/pybamm-team/PyBaMM/pull/1894))
 
 # [v21.12](https://github.com/pybamm-team/PyBaMM/tree/v21.11) - 2021-12-29
 
