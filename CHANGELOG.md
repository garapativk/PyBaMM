--- conflicted
+++ resolved
@@ -2,11 +2,8 @@
 
 ## Features
 
-<<<<<<< HEAD
+-   Added functionality to broadcast to edges ([#891](https://github.com/pybamm-team/PyBaMM/pull/891))
 -   Added a helper function for info on function parameters ([#881](https://github.com/pybamm-team/PyBaMM/pull/881))
-=======
--   Added functionality to broadcast to edges ([#891](https://github.com/pybamm-team/PyBaMM/pull/891))
->>>>>>> c20d403b
 -   Added additional notebooks showing how to create and compare models ([#877](https://github.com/pybamm-team/PyBaMM/pull/877))
 -   Added `Minimum`, `Maximum` and `Sign` operators ([#876](https://github.com/pybamm-team/PyBaMM/pull/876))
 -   Added a search feature to `FuzzyDict` ([#875](https://github.com/pybamm-team/PyBaMM/pull/875))
