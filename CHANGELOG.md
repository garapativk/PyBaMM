# [Unreleased](https://github.com/pybamm-team/PyBaMM/)

## Features

- Added support for macOS arm64 (M-series) platforms. ([#3789](https://github.com/pybamm-team/PyBaMM/pull/3789))
- Renamed "electrode diffusivity" to "particle diffusivity" as a non-breaking change with a deprecation warning ([#3624](https://github.com/pybamm-team/PyBaMM/pull/3624))
- Add support for BPX version 0.4.0 which allows for blended electrodes and user-defined parameters in BPX([#3414](https://github.com/pybamm-team/PyBaMM/pull/3414))
- Added the ability to specify a custom solver tolerance in `get_initial_stoichiometries` and related functions ([#3714](https://github.com/pybamm-team/PyBaMM/pull/3714))

## Bug Fixes

<<<<<<< HEAD
- Update IDAKLU solver to fail gracefully when a variable is requested that was not in the solves `output_variables` list ([#3803](https://github.com/pybamm-team/PyBaMM/pull/3803))
=======
- Fixed a bug where 1+1D and 2+1D models would not work with voltage or power controlled experiments([#3829](https://github.com/pybamm-team/PyBaMM/pull/3829))
>>>>>>> 28343994
- Updated `_steps_util.py` to throw a specific exception when drive cycle starts at t>0 ([#3756](https://github.com/pybamm-team/PyBaMM/pull/3756))
- Updated `plot_voltage_components.py` to support both `Simulation` and `Solution` objects. Added new methods in both `Simulation` and `Solution` classes for allow the syntax `simulation.plot_voltage_components` and `solution.plot_voltage_components`. Updated `test_plot_voltage_components.py` to reflect these changes ([#3723](https://github.com/pybamm-team/PyBaMM/pull/3723)).
- The SEI thickness decreased at some intervals when the 'electron-migration limited' model was used. It has been corrected ([#3622](https://github.com/pybamm-team/PyBaMM/pull/3622))

## Breaking changes

- Dropped support for BPX version 0.3.0 and below ([#3414](https://github.com/pybamm-team/PyBaMM/pull/3414))

# [v24.1](https://github.com/pybamm-team/PyBaMM/tree/v24.1) - 2024-01-31

## Features

- The `pybamm_install_odes` command now includes support for macOS systems and can be used to set up SUNDIALS and install the `scikits.odes` solver on macOS ([#3417](https://github.com/pybamm-team/PyBaMM/pull/3417), [#3706](https://github.com/pybamm-team/PyBaMM/3706]))
- Added support for Python 3.12 ([#3531](https://github.com/pybamm-team/PyBaMM/pull/3531))
- Added method to get QuickPlot axes by variable ([#3596](https://github.com/pybamm-team/PyBaMM/pull/3596))
- Added custom experiment terminations ([#3596](https://github.com/pybamm-team/PyBaMM/pull/3596))
- Mechanical parameters are now a function of stoichiometry and temperature ([#3576](https://github.com/pybamm-team/PyBaMM/pull/3576))
- Added a new unary operator, `EvaluateAt`, that evaluates a spatial variable at a given position ([#3573](https://github.com/pybamm-team/PyBaMM/pull/3573))
- Added a method, `insert_reference_electrode`, to `pybamm.lithium_ion.BaseModel` that insert a reference electrode to measure the electrolyte potential at a given position in space and adds new variables that mimic a 3E cell setup. ([#3573](https://github.com/pybamm-team/PyBaMM/pull/3573))
- Serialisation added so models can be written to/read from JSON ([#3397](https://github.com/pybamm-team/PyBaMM/pull/3397))
- Added a `get_parameter_info` method for models and modified "print_parameter_info" functionality to extract all parameters and their type in a tabular and readable format ([#3584](https://github.com/pybamm-team/PyBaMM/pull/3584))
- Mechanical parameters are now a function of stoichiometry and temperature ([#3576](https://github.com/pybamm-team/PyBaMM/pull/3576))


## Bug fixes

- Fixed a bug that lead to a `ShapeError` when specifying "Ambient temperature [K]" as an `Interpolant` with an isothermal model ([#3761](https://github.com/pybamm-team/PyBaMM/pull/3761))
- Fixed a bug where if the first step(s) in a cycle are skipped then the cycle solution started from the model's initial conditions instead of from the last state of the previous cycle ([#3708](https://github.com/pybamm-team/PyBaMM/pull/3708))
- Fixed a bug where the lumped thermal model conflates cell volume with electrode volume  ([#3707](https://github.com/pybamm-team/PyBaMM/pull/3707))
- Reverted a change to the coupled degradation example notebook that caused it to be unstable for large numbers of cycles ([#3691](https://github.com/pybamm-team/PyBaMM/pull/3691))
- Fixed a bug where simulations using the CasADi-based solvers would fail randomly with the half-cell model ([#3494](https://github.com/pybamm-team/PyBaMM/pull/3494))
- Fixed bug that made identical Experiment steps with different end times crash ([#3516](https://github.com/pybamm-team/PyBaMM/pull/3516))
- Fixed bug in calculation of theoretical energy that made it very slow ([#3506](https://github.com/pybamm-team/PyBaMM/pull/3506))
- The irreversible plating model now increments `f"{Domain} dead lithium concentration [mol.m-3]"`, not `f"{Domain} lithium plating concentration [mol.m-3]"` as it did previously. ([#3485](https://github.com/pybamm-team/PyBaMM/pull/3485))

## Optimizations

- Updated `jax` and `jaxlib` to the latest available versions and added Windows (Python 3.9+) support for the Jax solver ([#3550](https://github.com/pybamm-team/PyBaMM/pull/3550))

## Breaking changes

- The parameters `GeometricParameters.A_cooling` and `GeometricParameters.V_cell` are now automatically computed from the electrode heights, widths and thicknesses if the "cell geometry" option is "pouch" and from the parameters "Cell cooling surface area [m2]" and "Cell volume [m3]", respectively, otherwise. When using the lumped thermal model we recommend using the "arbitrary" cell geometry and specifying the parameters "Cell cooling surface area [m2]", "Cell volume [m3]" and "Total heat transfer coefficient [W.m-2.K-1]" directly. ([#3707](https://github.com/pybamm-team/PyBaMM/pull/3707))
- Dropped support for the `[jax]` extra, i.e., the Jax solver when running on Python 3.8. The Jax solver is now available on Python 3.9 and above ([#3550](https://github.com/pybamm-team/PyBaMM/pull/3550))

# [v23.9](https://github.com/pybamm-team/PyBaMM/tree/v23.9) - 2023-10-31

## Features

- The parameter "Ambient temperature [K]" can now be given as a function of position `(y,z)` and time `t`. The "edge" and "current collector" heat transfer coefficient parameters can also depend on `(y,z)` ([#3257](https://github.com/pybamm-team/PyBaMM/pull/3257))
- Spherical and cylindrical shell domains can now be solved with any boundary conditions ([#3237](https://github.com/pybamm-team/PyBaMM/pull/3237))
- Processed variables now get the spatial variables automatically, allowing plotting of more generic models ([#3234](https://github.com/pybamm-team/PyBaMM/pull/3234))
- Numpy functions now work with PyBaMM symbols (e.g. `np.exp(pybamm.Symbol("a"))` returns `pybamm.Exp(pybamm.Symbol("a"))`). This means that parameter functions can be specified using numpy functions instead of pybamm functions. Additionally, combining numpy arrays with pybamm objects now works (the numpy array is converted to a pybamm array) ([#3205](https://github.com/pybamm-team/PyBaMM/pull/3205))
- Half-cell models where graphite - or other negative electrode material of choice - is treated as the positive electrode ([#3198](https://github.com/pybamm-team/PyBaMM/pull/3198))
- Degradation mechanisms `SEI`, `SEI on cracks` and `lithium plating` can be made to work on the positive electrode by specifying the relevant options as a 2-tuple. If a tuple is not given and `working electrode` is set to `both`, they will be applied on the negative electrode only. ([#3198](https://github.com/pybamm-team/PyBaMM/pull/3198))
- Added an example notebook to demonstrate how to use half-cell models ([#3198](https://github.com/pybamm-team/PyBaMM/pull/3198))
- Added option to use an empirical hysteresis model for the diffusivity and exchange-current density ([#3194](https://github.com/pybamm-team/PyBaMM/pull/3194))
- Double-layer capacity can now be provided as a function of temperature ([#3174](https://github.com/pybamm-team/PyBaMM/pull/3174))
- `pybamm_install_jax` is deprecated. It is now replaced with `pip install pybamm[jax]` ([#3163](https://github.com/pybamm-team/PyBaMM/pull/3163))
- Implement the MSMR model ([#3116](https://github.com/pybamm-team/PyBaMM/pull/3116))
- Added new example notebook `rpt-experiment` to demonstrate how to set up degradation experiments with RPTs ([#2851](https://github.com/pybamm-team/PyBaMM/pull/2851))

## Bug fixes

- Fixed a bug where the JaxSolver would fails when using GPU support with no input parameters ([#3423](https://github.com/pybamm-team/PyBaMM/pull/3423))
- Make pybamm importable with minimal dependencies ([#3044](https://github.com/pybamm-team/PyBaMM/pull/3044), [#3475](https://github.com/pybamm-team/PyBaMM/pull/3475))
- Fixed a bug where supplying an initial soc did not work with half cell models ([#3456](https://github.com/pybamm-team/PyBaMM/pull/3456))
- Fixed a bug where empty lists passed to QuickPlot resulted in an IndexError and did not return a meaningful error message ([#3359](https://github.com/pybamm-team/PyBaMM/pull/3359))
- Fixed a bug where there was a missing thermal conductivity in the thermal pouch cell models ([#3330](https://github.com/pybamm-team/PyBaMM/pull/3330))
- Fixed a bug that caused incorrect results of “{Domain} electrode thickness change [m]” due to the absence of dimension for the variable `electrode_thickness_change`([#3329](https://github.com/pybamm-team/PyBaMM/pull/3329)).
- Fixed a bug that occured in `check_ys_are_not_too_large` when trying to reference `y-slice` where the referenced variable was not a `pybamm.StateVector` ([#3313](https://github.com/pybamm-team/PyBaMM/pull/3313)
- Fixed a bug with `_Heaviside._evaluate_for_shape` which meant some expressions involving heaviside function and subtractions did not work ([#3306](https://github.com/pybamm-team/PyBaMM/pull/3306))
- Attributes of `pybamm.Simulation` objects (models, parameter values, geometries, choice of solver, and output variables) are now private and as such cannot be edited in-place after the simulation has been created ([#3267](https://github.com/pybamm-team/PyBaMM/pull/3267)
- Fixed bug causing incorrect activation energies using `create_from_bpx()` ([#3242](https://github.com/pybamm-team/PyBaMM/pull/3242))
- Fixed a bug where the "basic" lithium-ion models gave incorrect results when using nonlinear particle diffusivity ([#3207](https://github.com/pybamm-team/PyBaMM/pull/3207))
- Particle size distributions now work with SPMe and NewmanTobias models ([#3207](https://github.com/pybamm-team/PyBaMM/pull/3207))
- Attempting to set `working electrode` to `negative` now triggers an `OptionError`. Instead, set it to `positive` and use what would normally be the negative electrode as the positive electrode. ([#3198](https://github.com/pybamm-team/PyBaMM/pull/3198))
- Fix to simulate c_rate steps with drive cycles ([#3186](https://github.com/pybamm-team/PyBaMM/pull/3186))
- Always save last cycle in experiment, to fix issues with `starting_solution` and `last_state` ([#3177](https://github.com/pybamm-team/PyBaMM/pull/3177))
- Fix simulations with `starting_solution` to work with `start_time` experiments ([#3177](https://github.com/pybamm-team/PyBaMM/pull/3177))
- Fix SEI Example Notebook ([#3166](https://github.com/pybamm-team/PyBaMM/pull/3166))
- Thevenin() model is now constructed with standard variables: `Time [s]`, `Time [min]`, `Time [h]` ([#3143](https://github.com/pybamm-team/PyBaMM/pull/3143))
- Error generated when invalid parameter values are passed ([#3132](https://github.com/pybamm-team/PyBaMM/pull/3132))
- Parameters in `Prada2013` have been updated to better match those given in the paper, which is a 2.3 Ah cell, instead of the mix-and-match with the 1.1 Ah cell from Lain2019 ([#3096](https://github.com/pybamm-team/PyBaMM/pull/3096))
- The `OneDimensionalX` thermal model has been updated to account for edge/tab cooling and account for the current collector volumetric heat capacity. It now gives the correct behaviour compared with a lumped model with the correct total heat transfer coefficient and surface area for cooling. ([#3042](https://github.com/pybamm-team/PyBaMM/pull/3042))

## Optimizations

- Improved how steps are processed in simulations to reduce memory usage ([#3261](https://github.com/pybamm-team/PyBaMM/pull/3261))
- Added parameter list support to JAX solver, permitting multithreading / GPU execution ([#3121](https://github.com/pybamm-team/PyBaMM/pull/3121))

## Breaking changes

- The parameter "Exchange-current density for lithium plating [A.m-2]" has been renamed to "Exchange-current density for lithium metal electrode [A.m-2]" when referring to the lithium plating reaction on the surface of a lithium metal electrode ([#3445](https://github.com/pybamm-team/PyBaMM/pull/3445))
- Dropped support for i686 (32-bit) architectures on GNU/Linux distributions ([#3412](https://github.com/pybamm-team/PyBaMM/pull/3412))
- The class `pybamm.thermal.OneDimensionalX` has been moved to `pybamm.thermal.pouch_cell.OneDimensionalX` to reflect the fact that the model formulation implicitly assumes a pouch cell geometry ([#3257](https://github.com/pybamm-team/PyBaMM/pull/3257))
- The "lumped" thermal option now always used the parameters "Cell cooling surface area [m2]", "Cell volume [m3]" and "Total heat transfer coefficient [W.m-2.K-1]" to compute the cell cooling regardless of the chosen "cell geometry" option. The user must now specify the correct values for these parameters instead of them being calculated based on e.g. a pouch cell. An `OptionWarning` is raised to let users know to update their parameters ([#3257](https://github.com/pybamm-team/PyBaMM/pull/3257))
- Numpy functions now work with PyBaMM symbols (e.g. `np.exp(pybamm.Symbol("a"))` returns `pybamm.Exp(pybamm.Symbol("a"))`). This means that parameter functions can be specified using numpy functions instead of pybamm functions. Additionally, combining numpy arrays with pybamm objects now works (the numpy array is converted to a pybamm array) ([#3205](https://github.com/pybamm-team/PyBaMM/pull/3205))
- The `SEI`, `SEI on cracks` and `lithium plating` submodels can now be used on either electrode, which means the `__init__` functions for the relevant classes now have `domain` as a required argument ([#3198](https://github.com/pybamm-team/PyBaMM/pull/3198))
- Likewise, the names of all variables corresponding to those submodels now have domains. For example, instead of `SEI thickness [m]`, use `Negative SEI thickness [m]` or `Positive SEI thickness [m]`. ([#3198](https://github.com/pybamm-team/PyBaMM/pull/3198))
- If `options["working electrode"] == "both"` and either `SEI`, `SEI on cracks` or `lithium plating` are not provided as tuples, they are automatically made into tuples. This directly modifies `extra_options`, not `default_options` to ensure the other changes to `default_options` still happen when required. ([#3198](https://github.com/pybamm-team/PyBaMM/pull/3198))
- Added option to use an empirical hysteresis model for the diffusivity and exchange-current density ([#3194](https://github.com/pybamm-team/PyBaMM/pull/3194))
- Double-layer capacity can now be provided as a function of temperature ([#3174](https://github.com/pybamm-team/PyBaMM/pull/3174))
- `pybamm_install_jax` is deprecated. It is now replaced with `pip install pybamm[jax]` ([#3163](https://github.com/pybamm-team/PyBaMM/pull/3163))
- PyBaMM now has optional dependencies that can be installed with the pattern `pip install pybamm[option]` e.g. `pybamm[plot]` ([#3044](https://github.com/pybamm-team/PyBaMM/pull/3044), [#3475](https://github.com/pybamm-team/PyBaMM/pull/3475))

# [v23.5](https://github.com/pybamm-team/PyBaMM/tree/v23.5) - 2023-06-18

## Features

- Idaklu solver can be given a list of variables to calculate during the solve ([#3217](https://github.com/pybamm-team/PyBaMM/pull/3217))
- Enable multithreading in IDAKLU solver ([#2947](https://github.com/pybamm-team/PyBaMM/pull/2947))
- If a solution contains cycles and steps, the cycle number and step number are now saved when `solution.save_data()` is called ([#2931](https://github.com/pybamm-team/PyBaMM/pull/2931))
- Experiments can now be given a `start_time` to define when each step should be triggered ([#2616](https://github.com/pybamm-team/PyBaMM/pull/2616))

## Optimizations

- Test `JaxSolver`'s compatibility with Python `3.8`, `3.9`, `3.10`, and `3.11` ([#2958](https://github.com/pybamm-team/PyBaMM/pull/2958))
- Update Jax (0.4.8) and JaxLib (0.4.7) compatibility ([#2927](https://github.com/pybamm-team/PyBaMM/pull/2927))
- Migrate from `tox=3.28` to `nox` ([#3005](https://github.com/pybamm-team/PyBaMM/pull/3005))
- Removed `importlib_metadata` as a required dependency for user installations ([#3050](https://github.com/pybamm-team/PyBaMM/pull/3050))

## Bug fixes

- Realign 'count' increment in CasadiSolver.\_integrate() ([#2986](https://github.com/pybamm-team/PyBaMM/pull/2986))
- Fix `pybamm_install_odes` and update the required SUNDIALS version ([#2958](https://github.com/pybamm-team/PyBaMM/pull/2958))
- Fixed a bug where all data included in a BPX was incorrectly assumed to be given as a function of time.([#2957](https://github.com/pybamm-team/PyBaMM/pull/2957))
- Remove brew install for Mac from the recommended developer installation options for SUNDIALS ([#2925](https://github.com/pybamm-team/PyBaMM/pull/2925))
- Fix `bpx.py` to correctly generate parameters for "lumped" thermal model ([#2860](https://github.com/pybamm-team/PyBaMM/issues/2860))

## Breaking changes

- Deprecate functionality to load parameter set from a csv file. Parameter sets must now be provided as python dictionaries ([#2959](https://github.com/pybamm-team/PyBaMM/pull/2959))
- Tox support for Installation & testing has now been replaced by Nox ([#3005](https://github.com/pybamm-team/PyBaMM/pull/3005))

# [v23.4.1](https://github.com/pybamm-team/PyBaMM/tree/v23.4) - 2023-05-01

## Bug fixes

- Fixed a performance regression introduced by citation tags ([#2862](https://github.com/pybamm-team/PyBaMM/pull/2862)). Citations tags functionality is removed for now.

# [v23.4](https://github.com/pybamm-team/PyBaMM/tree/v23.4) - 2023-04-30

## Features

- Added verbose logging to `pybamm.print_citations()` and citation tags for the `pybamm.Citations` class so that users can now see where the citations were registered when running simulations ([#2862](https://github.com/pybamm-team/PyBaMM/pull/2862))
- Updated to casadi 3.6, which required some changes to the casadi integrator ([#2859](https://github.com/pybamm-team/PyBaMM/pull/2859))
- PyBaMM is now natively supported on Apple silicon chips (`M1/M2`) ([#2435](https://github.com/pybamm-team/PyBaMM/pull/2435))
- PyBaMM is now supported on Python `3.10` and `3.11` ([#2435](https://github.com/pybamm-team/PyBaMM/pull/2435))

## Optimizations

- Fixed deprecated `interp2d` method by switching to `xarray.DataArray` as the backend for `ProcessedVariable` ([#2907](https://github.com/pybamm-team/PyBaMM/pull/2907))

## Bug fixes

- Initial conditions for sensitivity equations calculated correctly ([#2920](https://github.com/pybamm-team/PyBaMM/pull/2920))
- Parameter sets can now contain the key "chemistry", and will ignore its value (this previously would give errors in some cases) ([#2901](https://github.com/pybamm-team/PyBaMM/pull/2901))
- Fixed keyerror on "all" when getting sensitivities from IDAKLU solver([#2883](https://github.com/pybamm-team/PyBaMM/pull/2883))
- Fixed a bug in the discretisation of initial conditions of a scaled variable ([#2856](https://github.com/pybamm-team/PyBaMM/pull/2856))

## Breaking changes

- Made `Jupyter` a development only dependency. Now `Jupyter` would not be a required dependency for users while installing `PyBaMM`. ([#2846](https://github.com/pybamm-team/PyBaMM/pull/2846))

# [v23.3](https://github.com/pybamm-team/PyBaMM/tree/v23.3) - 2023-03-31

## Features

- Added option to limit the number of integrators stored in CasadiSolver, which is particularly relevant when running simulations back-to-back [#2823](https://github.com/pybamm-team/PyBaMM/pull/2823)
- Added new variables, related to electrode balance, for the `ElectrodeSOH` model ([#2807](https://github.com/pybamm-team/PyBaMM/pull/2807))
- Added method to calculate maximum theoretical energy. ([#2777](https://github.com/pybamm-team/PyBaMM/pull/2777)) and add to summary variables ([#2781](https://github.com/pybamm-team/PyBaMM/pull/2781))
- Renamed "Terminal voltage [V]" to just "Voltage [V]". "Terminal voltage [V]" can still be used and will return the same value as "Voltage [V]". ([#2740](https://github.com/pybamm-team/PyBaMM/pull/2740))
- Added "Negative electrode surface potential difference at separator interface [V]", which is the value of the surface potential difference (`phi_s - phi_e`) at the anode/separator interface, commonly controlled in fast-charging algorithms to avoid plating. Also added "Positive electrode surface potential difference at separator interface [V]". ([#2740](https://github.com/pybamm-team/PyBaMM/pull/2740))
- Added "Bulk open-circuit voltage [V]", which is the open-circuit voltage as calculated from the bulk particle concentrations. The old variable "Measured open circuit voltage [V]", which referred to the open-circuit potential as calculated from the surface particle concentrations, has been renamed to "Surface open-circuit voltage [V]". ([#2740](https://github.com/pybamm-team/PyBaMM/pull/2740)) "Bulk open-circuit voltage [V]" was briefly named "Open-circuit voltage [V]", but this was changed in ([#2845](https://github.com/pybamm-team/PyBaMM/pull/2845))
- Added an example for `plot_voltage_components`, explaining what the different voltage components are. ([#2740](https://github.com/pybamm-team/PyBaMM/pull/2740))

## Bug fixes

- Fix non-deteministic outcome of some tests in the test suite ([#2844](https://github.com/pybamm-team/PyBaMM/pull/2844))
- Fixed excessive RAM consumption when running multiple simulations ([#2823](https://github.com/pybamm-team/PyBaMM/pull/2823))
- Fixed use of `last_state` as `starting_solution` in `Simulation.solve()` ([#2822](https://github.com/pybamm-team/PyBaMM/pull/2822))
- Fixed a bug where variable bounds could not contain `InputParameters` ([#2795](https://github.com/pybamm-team/PyBaMM/pull/2795))
- Improved `model.latexify()` to have a cleaner and more readable output ([#2764](https://github.com/pybamm-team/PyBaMM/pull/2764))
- Fixed electrolyte conservation in the case of concentration-dependent transference number ([#2758](https://github.com/pybamm-team/PyBaMM/pull/2758))
- Fixed `plot_voltage_components` so that the sum of overpotentials is now equal to the voltage ([#2740](https://github.com/pybamm-team/PyBaMM/pull/2740))

## Optimizations

- Migrated to [Lychee](https://github.com/lycheeverse/lychee-action) workflow for checking URLs ([#2734](https://github.com/pybamm-team/PyBaMM/pull/2734))

## Breaking changes

- `ElectrodeSOH.solve` now returns a `{str: float}` dict instead of a `pybamm.Solution` object (to avoid having to do `.data[0]` every time). In any code that uses `sol = ElectrodeSOH.solve()`, `sol[key].data[0]` should be replaced with `sol[key]`. ([#2779](https://github.com/pybamm-team/PyBaMM/pull/2779))
- Removed "... cation signed stoichiometry" and "... electrons in reaction" parameters, they are now hardcoded. ([#2778](https://github.com/pybamm-team/PyBaMM/pull/2778))
- When using `solver.step()`, the first time point in the step is shifted by `pybamm.settings.step_start_offset` (default 1 ns) to avoid having duplicate times in the solution steps from the end of one step and the start of the next. ([#2773](https://github.com/pybamm-team/PyBaMM/pull/2773))
- Renamed "Measured open circuit voltage [V]" to "Surface open-circuit voltage [V]". This variable was calculated from surface particle concentrations, and hence "hid" the overpotential from particle gradients. The new variable "Bulk open-circuit voltage [V]" is calculated from bulk particle concentrations instead. ([#2740](https://github.com/pybamm-team/PyBaMM/pull/2740))
- Renamed all references to "open circuit" to be "open-circuit" instead. ([#2740](https://github.com/pybamm-team/PyBaMM/pull/2740))
- Renamed parameter "1 + dlnf/dlnc" to "Thermodynamic factor". ([#2727](https://github.com/pybamm-team/PyBaMM/pull/2727))
- All PyBaMM models are now dimensional. This has been benchmarked against dimensionless models and found to give around the same solve time. Implementing dimensional models greatly reduces the barrier to entry for adding new models. However, this comes with several breaking changes: (i) the `timescale` and `length_scales` attributes of a model have been removed (they are no longer needed) (ii) several dimensionless variables are no longer defined, but the corresponding dimensional variables can still be accessed by adding the units to the name (iii) some parameters used only for non-dimensionalization, such as "Typical current [A]", have been removed ([#2419](https://github.com/pybamm-team/PyBaMM/pull/2419))

# [v23.2](https://github.com/pybamm-team/PyBaMM/tree/v23.2) - 2023-02-28

## Features

- Added an option for using a banded jacobian and sundials banded solvers for the IDAKLU solve ([#2677](https://github.com/pybamm-team/PyBaMM/pull/2677))
- The "particle size" option can now be a tuple to allow different behaviour in each electrode ([#2672](https://github.com/pybamm-team/PyBaMM/pull/2672)).
- Added temperature control to experiment class. ([#2518](https://github.com/pybamm-team/PyBaMM/pull/2518))

## Bug fixes

- Fixed current_sigmoid_ocp to be valid for both electrodes ([#2719](https://github.com/pybamm-team/PyBaMM/pull/2719)).
- Fixed the length scaling for the first dimension of r-R plots ([#2663](https://github.com/pybamm-team/PyBaMM/pull/2663)).

# [v23.1](https://github.com/pybamm-team/PyBaMM/tree/v23.1) - 2023-01-31

## Features

- Changed linting from `flake8` to `ruff` ([#2630](https://github.com/pybamm-team/PyBaMM/pull/2630)).
- Changed docs theme to pydata theme and start to improve docs in general ([#2618](https://github.com/pybamm-team/PyBaMM/pull/2618)).
- New `contact resistance` option, new parameter `Contact resistance [Ohm]` and new variable `Contact overpotential [V]` ([#2598](https://github.com/pybamm-team/PyBaMM/pull/2598)).
- Steps in `Experiment` can now be tagged and cycle numbers be searched based on those tags ([#2593](https://github.com/pybamm-team/PyBaMM/pull/2593)).

## Bug fixes

- Fixed a bug where the solid phase conductivity was double-corrected for tortuosity when loading parameters from a BPX file ([#2638](https://github.com/pybamm-team/PyBaMM/pull/2638)).
- Changed termination from "success" to "final time" for algebraic solvers to match ODE/DAE solvers ([#2613](https://github.com/pybamm-team/PyBaMM/pull/2613)).

# [v22.12](https://github.com/pybamm-team/PyBaMM/tree/v22.12) - 2022-12-31

## Features

- Added functionality to create `pybamm.ParameterValues` from a [BPX standard](https://github.com/pybamm-team/BPX) JSON file ([#2555](https://github.com/pybamm-team/PyBaMM/pull/2555)).
- Allow the option "surface form" to be "differential" in the `MPM` ([#2533](https://github.com/pybamm-team/PyBaMM/pull/2533))
- Added variables "Loss of lithium due to loss of active material in negative/positive electrode [mol]". These should be included in the calculation of "total lithium in system" to make sure that lithium is truly conserved. ([#2529](https://github.com/pybamm-team/PyBaMM/pull/2529))
- `initial_soc` can now be a string "x V", in which case the simulation is initialized to start from that voltage ([#2508](https://github.com/pybamm-team/PyBaMM/pull/2508))
- The `ElectrodeSOH` solver can now calculate electrode balance based on a target "cell capacity" (requires cell capacity "Q" as input), as well as the default "cyclable cell capacity" (requires cyclable lithium capacity "Q_Li" as input). Use the keyword argument `known_value` to control which is used. ([#2508](https://github.com/pybamm-team/PyBaMM/pull/2508))

## Bug fixes

- Allow models that subclass `BaseBatteryModel` to use custom options classes ([#2571](https://github.com/pybamm-team/PyBaMM/pull/2571))
- Fixed bug with `EntryPoints` in Spyder IDE ([#2584](https://github.com/pybamm-team/PyBaMM/pull/2584))
- Fixed electrolyte conservation when options {"surface form": "algebraic"} are used
- Fixed "constant concentration" electrolyte model so that "porosity times concentration" is conserved when porosity changes ([#2529](https://github.com/pybamm-team/PyBaMM/pull/2529))
- Fix installation on `Google Colab` (`pybtex` and `Colab` issue) ([#2526](https://github.com/pybamm-team/PyBaMM/pull/2526))

## Breaking changes

- Renamed "Negative/Positive electrode SOC" to "Negative/Positive electrode stoichiometry" to avoid confusion with cell SOC ([#2529](https://github.com/pybamm-team/PyBaMM/pull/2529))
- Removed external variables and submodels. InputParameter should now be used in all cases ([#2502](https://github.com/pybamm-team/PyBaMM/pull/2502))
- Trying to use a solver to solve multiple models results in a RuntimeError exception ([#2481](https://github.com/pybamm-team/PyBaMM/pull/2481))
- Inputs for the `ElectrodeSOH` solver are now (i) "Q_Li", the total cyclable capacity of lithium in the electrodes (previously "n_Li", the total number of moles, n_Li = 3600/F \* Q_Li) (ii) "Q_n", the capacity of the negative electrode (previously "C_n"), and "Q_p", the capacity of the positive electrode (previously "C_p") ([#2508](https://github.com/pybamm-team/PyBaMM/pull/2508))

# [v22.11.1](https://github.com/pybamm-team/PyBaMM/tree/v22.11.1) - 2022-12-13

## Bug fixes

- Fixed installation on Google Colab (`pybtex` issues) ([#2547](https://github.com/pybamm-team/PyBaMM/pull/2547/files))

# [v22.11](https://github.com/pybamm-team/PyBaMM/tree/v22.11) - 2022-11-30

## Features

- Updated parameter sets so that interpolants are created explicitly in the parameter set python file. This does not change functionality but allows finer control, e.g. specifying a "cubic" interpolator instead of the default "linear" ([#2510](https://github.com/pybamm-team/PyBaMM/pull/2510))
- Equivalent circuit models ([#2478](https://github.com/pybamm-team/PyBaMM/pull/2478))
- New Idaklu solver options for jacobian type and linear solver, support Sundials v6 ([#2444](https://github.com/pybamm-team/PyBaMM/pull/2444))
- Added `scale` and `reference` attributes to `Variable` objects, which can be use to make the ODE/DAE solver better conditioned ([#2440](https://github.com/pybamm-team/PyBaMM/pull/2440))
- SEI reactions can now be asymmetric ([#2425](https://github.com/pybamm-team/PyBaMM/pull/2425))

## Bug fixes

- Switched from `pkg_resources` to `importlib_metadata` for handling entry points ([#2500](https://github.com/pybamm-team/PyBaMM/pull/2500))
- Fixed some bugs related to processing `FunctionParameter` to `Interpolant` ([#2494](https://github.com/pybamm-team/PyBaMM/pull/2494))

## Optimizations

- `ParameterValues` now avoids trying to process children if a function parameter is an object that doesn't depend on its children ([#2477](https://github.com/pybamm-team/PyBaMM/pull/2477))
- Implemented memoization via `cache` and `cached_property` from functools ([#2465](https://github.com/pybamm-team/PyBaMM/pull/2465))
- Added more rules for simplifying expressions, especially around Concatenations. Also, meshes constructed from multiple domains are now cached ([#2443](https://github.com/pybamm-team/PyBaMM/pull/2443))
- Added more rules for simplifying expressions. Constants in binary operators are now moved to the left by default (e.g. `x*2` returns `2*x`) ([#2424](https://github.com/pybamm-team/PyBaMM/pull/2424))

## Breaking changes

- Interpolants created from parameter data are now "linear" by default (was "cubic") ([#2494](https://github.com/pybamm-team/PyBaMM/pull/2494))
- Renamed entry point for parameter sets to `pybamm_parameter_sets` ([#2475](https://github.com/pybamm-team/PyBaMM/pull/2475))
- Removed code for generating `ModelingToolkit` problems ([#2432](https://github.com/pybamm-team/PyBaMM/pull/2432))
- Removed `FirstOrder` and `Composite` lead-acid models, and some submodels specific to those models ([#2431](https://github.com/pybamm-team/PyBaMM/pull/2431))

# [v22.10.post1](https://github.com/pybamm-team/PyBaMM/tree/v22.10.post1) - 2022-10-31

## Breaking changes

- Removed all julia generation code ([#2453](https://github.com/pybamm-team/PyBaMM/pull/2453)). Julia code will be hosted at [PyBaMM.jl](https://github.com/tinosulzer/PyBaMM.jl) from now on.

# [v22.10](https://github.com/pybamm-team/PyBaMM/tree/v22.10) - 2022-10-31

## Features

- Third-party parameter sets can be added by registering entry points to ~~`pybamm_parameter_set`~~`pybamm_parameter_sets` ([#2396](https://github.com/pybamm-team/PyBaMM/pull/2396), changed in [#2475](https://github.com/pybamm-team/PyBaMM/pull/2475))
- Added three-dimensional interpolation ([#2380](https://github.com/pybamm-team/PyBaMM/pull/2380))

## Bug fixes

- `pybamm.have_julia()` now checks that julia is properly configured ([#2402](https://github.com/pybamm-team/PyBaMM/pull/2402))
- For simulations with events that cause the simulation to stop early, the sensitivities could be evaluated incorrectly to zero ([#2337](https://github.com/pybamm-team/PyBaMM/pull/2337))

## Optimizations

- Reformatted how simulations with experiments are built ([#2395](https://github.com/pybamm-team/PyBaMM/pull/2395))
- Added small perturbation to initial conditions for casadi solver. This seems to help the solver converge better in some cases ([#2356](https://github.com/pybamm-team/PyBaMM/pull/2356))
- Added `ExplicitTimeIntegral` functionality to move variables which do not appear anywhere on the rhs to a new location, and to integrate those variables explicitly when `get` is called by the solution object. ([#2348](https://github.com/pybamm-team/PyBaMM/pull/2348))
- Added more rules for simplifying expressions ([#2211](https://github.com/pybamm-team/PyBaMM/pull/2211))
- Sped up calculations of Electrode SOH variables for summary variables ([#2210](https://github.com/pybamm-team/PyBaMM/pull/2210))

## Breaking change

- Removed `pybamm.SymbolReplacer` as it is no longer needed to set up simulations with experiments, which is the only place where it was being used ([#2395](https://github.com/pybamm-team/PyBaMM/pull/2395))
- Removed `get_infinite_nested_dict`, `BaseModel.check_default_variables_dictionaries`, and `Discretisation.create_jacobian` methods, which were not used by any other functionality in the repository ([#2384](https://github.com/pybamm-team/PyBaMM/pull/2384))
- Dropped support for Python 3.7 after the release of Numpy v1.22.0 ([#2379](https://github.com/pybamm-team/PyBaMM/pull/2379))
- Removed parameter cli tools (add/edit/remove parameters). Parameter sets can now more easily be added via python scripts. ([#2342](https://github.com/pybamm-team/PyBaMM/pull/2342))
- Parameter sets should now be provided as single python files containing all parameters and functions. Parameters provided as "data" (e.g. OCP vs SOC) can still be csv files, but must be either in the same folder as the parameter file or in a subfolder called "data/". See for example [Ai2020](https://github.com/pybamm-team/PyBaMM/tree/develop/pybamm/input/parameters/lithium_ion/Ai2020.py) ([#2342](https://github.com/pybamm-team/PyBaMM/pull/2342))

# [v22.9](https://github.com/pybamm-team/PyBaMM/tree/v22.9) - 2022-09-30

## Features

- Added function `pybamm.get_git_commit_info()`, which returns information about the last git commit, useful for reproducibility ([#2293](https://github.com/pybamm-team/PyBaMM/pull/2293))
- Added SEI model for composite electrodes ([#2290](https://github.com/pybamm-team/PyBaMM/pull/2290))
- For experiments, the simulation now automatically checks and skips steps that cannot be performed (e.g. "Charge at 1C until 4.2V" from 100% SOC) ([#2212](https://github.com/pybamm-team/PyBaMM/pull/2212))

## Bug fixes

- Arrhenius function for `nmc_OKane2022` positive electrode actually gets used now ([#2309](https://github.com/pybamm-team/PyBaMM/pull/2309))
- Added `SEI on cracks` to loop over all interfacial reactions ([#2262](https://github.com/pybamm-team/PyBaMM/pull/2262))
- Fixed `X-averaged SEI on cracks concentration` so it's an average over x only, not y and z ([#2262](https://github.com/pybamm-team/PyBaMM/pull/2262))
- Corrected initial state for SEI on cracks ([#2262](https://github.com/pybamm-team/PyBaMM/pull/2262))

## Optimizations

- Default options for `particle mechanics` now dealt with differently in each electrode ([#2262](https://github.com/pybamm-team/PyBaMM/pull/2262))
- Sped up calculations of Electrode SOH variables for summary variables ([#2210](https://github.com/pybamm-team/PyBaMM/pull/2210))

## Breaking changes

- When creating a `pybamm.Interpolant` the default interpolator is now "linear". Passing data directly to `ParameterValues` using the `[data]` tag will be still used to create a cubic spline interpolant, as before ([#2258](https://github.com/pybamm-team/PyBaMM/pull/2258))
- Events must now be defined in such a way that they are positive at the initial conditions (events will be triggered when they become negative, instead of when they change sign in either direction) ([#2212](https://github.com/pybamm-team/PyBaMM/pull/2212))

# [v22.8](https://github.com/pybamm-team/PyBaMM/tree/v22.8) - 2022-08-31

## Features

- Added `CurrentSigmoidOpenCircuitPotential` model to model voltage hysteresis for charge/discharge ([#2256](https://github.com/pybamm-team/PyBaMM/pull/2256))
- Added "Chen2020_composite" parameter set for a composite graphite/silicon electrode. ([#2256](https://github.com/pybamm-team/PyBaMM/pull/2256))
- Added new cumulative variables `Throughput capacity [A.h]` and `Throughput energy [W.h]` to standard variables and summary variables, to assist with degradation studies. Throughput variables are only calculated if `calculate discharge energy` is set to `true`. `Time [s]` and `Time [h]` also added to summary variables. ([#2249](https://github.com/pybamm-team/PyBaMM/pull/2249))
- Added `lipf6_OKane2022` electrolyte to `OKane2022` parameter set ([#2249](https://github.com/pybamm-team/PyBaMM/pull/2249))
- Reformated submodel structure to allow composite electrodes. Composite positive electrode is now also possible. With current implementation, electrodes can have at most two phases. ([#2248](https://github.com/pybamm-team/PyBaMM/pull/2248))

## Bug fixes

- Added new parameter `Ratio of lithium moles to SEI moles` (short name z_sei) to fix a bug where this number was incorrectly hardcoded to 1. ([#2222](https://github.com/pybamm-team/PyBaMM/pull/2222))
- Changed short name of parameter `Inner SEI reaction proportion` from alpha_SEI to inner_sei_proportion, to avoid confusion with transfer coefficients. ([#2222](https://github.com/pybamm-team/PyBaMM/pull/2222))
- Deleted legacy parameters with short names beta_sei and beta_plating. ([#2222](https://github.com/pybamm-team/PyBaMM/pull/2222))
- Corrected initial SEI thickness for OKane2022 parameter set. ([#2218](https://github.com/pybamm-team/PyBaMM/pull/2218))

## Optimizations

- Simplified scaling for the exchange-current density. The dimensionless parameter `C_r` is kept, but no longer used anywhere ([#2238](https://github.com/pybamm-team/PyBaMM/pull/2238))
- Added limits for variables in some functions to avoid division by zero, sqrt(negative number), etc ([#2213](https://github.com/pybamm-team/PyBaMM/pull/2213))

## Breaking changes

- Parameters specific to a (primary/secondary) phase in a domain are doubly nested. e.g. `param.c_n_max` is now `param.n.prim.c_max` ([#2248](https://github.com/pybamm-team/PyBaMM/pull/2248))

# [v22.7](https://github.com/pybamm-team/PyBaMM/tree/v22.7) - 2022-07-31

## Features

- Moved general code about submodels to `BaseModel` instead of `BaseBatteryModel`, making it easier to build custom models from submodels. ([#2169](https://github.com/pybamm-team/PyBaMM/pull/2169))
- Events can now be plotted as a regular variable (under the name "Event: event_name", e.g. "Event: Minimum voltage [V]") ([#2158](https://github.com/pybamm-team/PyBaMM/pull/2158))
- Added example showing how to print whether a model is compatible with a parameter set ([#2112](https://github.com/pybamm-team/PyBaMM/pull/2112))
- Added SEI growth on cracks ([#2104](https://github.com/pybamm-team/PyBaMM/pull/2104))
- Added Arrhenius temperature dependence of SEI growth ([#2104](https://github.com/pybamm-team/PyBaMM/pull/2104))
- The "Inner SEI reaction proportion" parameter actually gets used now ([#2104](https://github.com/pybamm-team/PyBaMM/pull/2104))
- New OKane2022 parameter set replaces Chen2020_plating ([#2104](https://github.com/pybamm-team/PyBaMM/pull/2104))
- SEI growth, lithium plating and porosity change can now be set to distributed in `SPMe`. There is an additional option called `x-average side reactions` which allows to set this (note that for `SPM` it is always x-averaged). ([#2099](https://github.com/pybamm-team/PyBaMM/pull/2099))

## Optimizations

- Improved eSOH calculations to be more robust ([#2192](https://github.com/pybamm-team/PyBaMM/pull/2192),[#2199](https://github.com/pybamm-team/PyBaMM/pull/2199))
- The (2x2x2=8) particle diffusion submodels have been consolidated into just three submodels (Fickian diffusion, polynomial profile, and x-averaged polynomial profile) with optional x-averaging and size distribution. Polynomial profile and x-averaged polynomial profile are still two separate submodels, since they deal with surface concentration differently.
- Added error for when solution vector gets too large, to help debug solver errors ([#2138](https://github.com/pybamm-team/PyBaMM/pull/2138))

## Bug fixes

- Fixed error reporting for simulation with experiment ([#2213](https://github.com/pybamm-team/PyBaMM/pull/2213))
- Fixed a bug in `Simulation` that caused initial conditions to change when solving an experiment multiple times ([#2204](https://github.com/pybamm-team/PyBaMM/pull/2204))
- Fixed labels and ylims in `plot_voltage_components`([#2183](https://github.com/pybamm-team/PyBaMM/pull/2183))
- Fixed 2D interpolant ([#2180](https://github.com/pybamm-team/PyBaMM/pull/2180))
- Fixes a bug where the SPMe always builds even when `build=False` ([#2169](https://github.com/pybamm-team/PyBaMM/pull/2169))
- Some events have been removed in the case where they are constant, i.e. can never be reached ([#2158](https://github.com/pybamm-team/PyBaMM/pull/2158))
- Raise explicit `NotImplementedError` if trying to call `bool()` on a pybamm Symbol (e.g. in an if statement condition) ([#2141](https://github.com/pybamm-team/PyBaMM/pull/2141))
- Fixed bug causing cut-off voltage to change after setting up a simulation with a model ([#2138](https://github.com/pybamm-team/PyBaMM/pull/2138))
- A single solution cycle can now be used as a starting solution for a simulation ([#2138](https://github.com/pybamm-team/PyBaMM/pull/2138))

## Breaking changes

- Exchange-current density functions (and some other functions) now take an additional argument, the maximum particle concentration for that phase ([#2134](https://github.com/pybamm-team/PyBaMM/pull/2134))
- Loss of lithium to SEI on cracks is now a degradation variable, so setting a particle mechanics submodel is now compulsory (NoMechanics will suffice) ([#2104](https://github.com/pybamm-team/PyBaMM/pull/2104))

# [v22.6](https://github.com/pybamm-team/PyBaMM/tree/v22.6) - 2022-06-30

## Features

- Added open-circuit potential as a separate submodel ([#2094](https://github.com/pybamm-team/PyBaMM/pull/2094))
- Added partially reversible lithium plating model and new `OKane2022` parameter set to go with it ([#2043](https://github.com/pybamm-team/PyBaMM/pull/2043))
- Added `__eq__` and `__hash__` methods for `Symbol` objects, using `.id` ([#1978](https://github.com/pybamm-team/PyBaMM/pull/1978))

## Optimizations

- Stoichiometry inputs to OCP functions are now bounded between 1e-10 and 1-1e-10, with singularities at 0 and 1 so that OCP goes to +- infinity ([#2095](https://github.com/pybamm-team/PyBaMM/pull/2095))

## Breaking changes

- Changed some dictionary keys to `Symbol` instead of `Symbol.id` (internal change only, should not affect external facing functions) ([#1978](https://github.com/pybamm-team/PyBaMM/pull/1978))

# [v22.5](https://github.com/pybamm-team/PyBaMM/tree/v22.5) - 2022-05-31

## Features

- Added a casadi version of the IDKLU solver, which is used for `model.convert_to_format = "casadi"` ([#2002](https://github.com/pybamm-team/PyBaMM/pull/2002))
- Added functionality to generate Julia expressions from a model. See [PyBaMM.jl](https://github.com/tinosulzer/PyBaMM.jl) for how to use these ([#1942](https://github.com/pybamm-team/PyBaMM/pull/1942)))
- Added basic callbacks to the Simulation class, and a LoggingCallback ([#1880](https://github.com/pybamm-team/PyBaMM/pull/1880)))

## Bug fixes

- Corrected legend order in "plot_voltage_components.py", so each entry refers to the correct overpotential. ([#2061](https://github.com/pybamm-team/PyBaMM/pull/2061))

## Breaking changes

- Changed domain-specific parameter names to a nested attribute. `param.n.l_n` is now `param.n.l` ([#2063](https://github.com/pybamm-team/PyBaMM/pull/2063))

# [v22.4](https://github.com/pybamm-team/PyBaMM/tree/v22.4) - 2022-04-30

## Features

- Added a casadi version of the IDKLU solver, which is used for `model.convert_to_format = "casadi"` ([#2002](https://github.com/pybamm-team/PyBaMM/pull/2002))

## Bug fixes

- Remove old deprecation errors, including those in `parameter_values.py` that caused the simulation if, for example, the reaction rate is re-introduced manually ([#2022](https://github.com/pybamm-team/PyBaMM/pull/2022))

# [v22.3](https://github.com/pybamm-team/PyBaMM/tree/v22.3) - 2022-03-31

## Features

- Added "Discharge energy [W.h]", which is the integral of the power in Watts, as an optional output. Set the option "calculate discharge energy" to "true" to get this output ("false" by default, since it can slow down some of the simple models) ([#1969](https://github.com/pybamm-team/PyBaMM/pull/1969)))
- Added an option "calculate heat source for isothermal models" to choose whether or not the heat generation terms are computed when running models with the option `thermal="isothermal"` ([#1958](https://github.com/pybamm-team/PyBaMM/pull/1958))

## Optimizations

- Simplified `model.new_copy()` ([#1977](https://github.com/pybamm-team/PyBaMM/pull/1977))

## Bug fixes

- Fix bug where sensitivity calculation failed if len of `calculate_sensitivities` was less than `inputs` ([#1897](https://github.com/pybamm-team/PyBaMM/pull/1897))
- Fixed a bug in the eSOH variable calculation when OCV is given as data ([#1975](https://github.com/pybamm-team/PyBaMM/pull/1975))
- Fixed a bug where isothermal models did not compute any heat source terms ([#1958](https://github.com/pybamm-team/PyBaMM/pull/1958))

## Breaking changes

- Removed `model.new_empty_copy()` (use `model.new_copy()` instead) ([#1977](https://github.com/pybamm-team/PyBaMM/pull/1977))
- Dropped support for Windows 32-bit architecture ([#1964](https://github.com/pybamm-team/PyBaMM/pull/1964))

# [v22.2](https://github.com/pybamm-team/PyBaMM/tree/v22.2) - 2022-02-28

## Features

- Isothermal models now calculate heat source terms (but the temperature remains constant). The models now also account for current collector heating when `dimensionality=0` ([#1929](https://github.com/pybamm-team/PyBaMM/pull/1929))
- Added new models for power control and resistance control ([#1917](https://github.com/pybamm-team/PyBaMM/pull/1917))
- Initial concentrations can now be provided as a function of `r` as well as `x` ([#1866](https://github.com/pybamm-team/PyBaMM/pull/1866))

## Bug fixes

- Fixed a bug where thermal submodels could not be used with half-cells ([#1929](https://github.com/pybamm-team/PyBaMM/pull/1929))
- Parameters can now be imported from a directory having "pybamm" in its name ([#1919](https://github.com/pybamm-team/PyBaMM/pull/1919))
- `scikit.odes` and `SUNDIALS` can now be installed using `pybamm_install_odes` ([#1916](https://github.com/pybamm-team/PyBaMM/pull/1916))

## Breaking changes

- The `domain` setter and `auxiliary_domains` getter have been deprecated, `domains` setter/getter should be used instead. The `domain` getter is still active. We now recommend creating symbols with `domains={...}` instead of `domain=..., auxiliary_domains={...}`, but the latter is not yet deprecated ([#1866](https://github.com/pybamm-team/PyBaMM/pull/1866))

# [v22.1](https://github.com/pybamm-team/PyBaMM/tree/v22.1) - 2022-01-31

## Features

- Half-cell models can now be run with "surface form" ([#1913](https://github.com/pybamm-team/PyBaMM/pull/1913))
- Added option for different kinetics on anode and cathode ([#1913](https://github.com/pybamm-team/PyBaMM/pull/1913))
- Allow `pybamm.Solution.save_data()` to return a string if filename is None, and added json to_format option ([#1909](https://github.com/pybamm-team/PyBaMM/pull/1909))
- Added an option to force install compatible versions of jax and jaxlib if already installed using CLI ([#1881](https://github.com/pybamm-team/PyBaMM/pull/1881))

## Optimizations

- The `Symbol` nodes no longer subclasses `anytree.NodeMixIn`. This removes some checks that were not really needed ([#1912](https://github.com/pybamm-team/PyBaMM/pull/1912))

## Bug fixes

- Parameters can now be imported from any given path in `Windows` ([#1900](https://github.com/pybamm-team/PyBaMM/pull/1900))
- Fixed initial conditions for the EC SEI model ([#1895](https://github.com/pybamm-team/PyBaMM/pull/1895))
- Fixed issue in extraction of sensitivites ([#1894](https://github.com/pybamm-team/PyBaMM/pull/1894))

# [v21.12](https://github.com/pybamm-team/PyBaMM/tree/v21.11) - 2021-12-29

## Features

- Added new kinetics models for asymmetric Butler-Volmer, linear kinetics, and Marcus-Hush-Chidsey ([#1858](https://github.com/pybamm-team/PyBaMM/pull/1858))
- Experiments can be set to terminate when a voltage is reached (across all steps) ([#1832](https://github.com/pybamm-team/PyBaMM/pull/1832))
- Added cylindrical geometry and finite volume method ([#1824](https://github.com/pybamm-team/PyBaMM/pull/1824))

## Bug fixes

- `PyBaMM` is now importable in `Linux` systems where `jax` is already installed ([#1874](https://github.com/pybamm-team/PyBaMM/pull/1874))
- Simulations with drive cycles now support `initial_soc` ([#1842](https://github.com/pybamm-team/PyBaMM/pull/1842))
- Fixed bug in expression tree simplification ([#1831](https://github.com/pybamm-team/PyBaMM/pull/1831))
- Solid tortuosity is now correctly calculated with Bruggeman coefficient of the respective electrode ([#1773](https://github.com/pybamm-team/PyBaMM/pull/1773))

# [v21.11](https://github.com/pybamm-team/PyBaMM/tree/v21.11) - 2021-11-30

## Features

- The name of a parameter set can be passed to `ParameterValues` as a string, e.g. `ParameterValues("Chen2020")` ([#1822](https://github.com/pybamm-team/PyBaMM/pull/1822))
- Added submodels for interface utilisation ([#1821](https://github.com/pybamm-team/PyBaMM/pull/1821))
- Reformatted SEI growth models into a single submodel with conditionals ([#1808](https://github.com/pybamm-team/PyBaMM/pull/1808))
- Stress-induced diffusion is now a separate model option instead of being automatically included when using the particle mechanics submodels ([#1797](https://github.com/pybamm-team/PyBaMM/pull/1797))
- `Experiment`s with drive cycles can be solved ([#1793](https://github.com/pybamm-team/PyBaMM/pull/1793))
- Added surface area to volume ratio as a factor to the SEI equations ([#1790](https://github.com/pybamm-team/PyBaMM/pull/1790))
- Half-cell SPM and SPMe have been implemented ([#1731](https://github.com/pybamm-team/PyBaMM/pull/1731))

## Bug fixes

- Fixed `sympy` operators for `Arctan` and `Exponential` ([#1786](https://github.com/pybamm-team/PyBaMM/pull/1786))
- Fixed finite volume discretization in spherical polar coordinates ([#1782](https://github.com/pybamm-team/PyBaMM/pull/1782))
- Fixed bug when using `Experiment` with a pouch cell model ([#1707](https://github.com/pybamm-team/PyBaMM/pull/1707))
- Fixed bug when using `Experiment` with a plating model ([#1707](https://github.com/pybamm-team/PyBaMM/pull/1707))
- Fixed hack for potentials in the SPMe model ([#1707](https://github.com/pybamm-team/PyBaMM/pull/1707))

## Breaking changes

- The `chemistry` keyword argument in `ParameterValues` has been deprecated. Use `ParameterValues(chem)` instead of `ParameterValues(chemistry=chem)` ([#1822](https://github.com/pybamm-team/PyBaMM/pull/1822))
- Raise error when trying to convert an `Interpolant` with the "pchip" interpolator to CasADI ([#1791](https://github.com/pybamm-team/PyBaMM/pull/1791))
- Raise error if `Concatenation` is used directly with `Variable` objects (`concatenation` should be used instead) ([#1789](https://github.com/pybamm-team/PyBaMM/pull/1789))
- Made jax, jaxlib and the PyBaMM JaxSolver optional ([#1767](https://github.com/pybamm-team/PyBaMM/pull/1767), [#1803](https://github.com/pybamm-team/PyBaMM/pull/1803))

# [v21.10](https://github.com/pybamm-team/PyBaMM/tree/v21.10) - 2021-10-31

## Features

- Summary variables can now be user-determined ([#1760](https://github.com/pybamm-team/PyBaMM/pull/1760))
- Added `all_first_states` to the `Solution` object for a simulation with experiment ([#1759](https://github.com/pybamm-team/PyBaMM/pull/1759))
- Added a new method (`create_gif`) in `QuickPlot`, `Simulation` and `BatchStudy` to create a GIF of a simulation ([#1754](https://github.com/pybamm-team/PyBaMM/pull/1754))
- Added more examples for the `BatchStudy` class ([#1747](https://github.com/pybamm-team/PyBaMM/pull/1747))
- SEI models can now be included in the half-cell model ([#1705](https://github.com/pybamm-team/PyBaMM/pull/1705))

## Bug fixes

- Half-cell model and lead-acid models can now be simulated with `Experiment`s ([#1759](https://github.com/pybamm-team/PyBaMM/pull/1759))
- Removed in-place modification of the solution objects by `QuickPlot` ([#1747](https://github.com/pybamm-team/PyBaMM/pull/1747))
- Fixed vector-vector multiplication bug that was causing errors in the SPM with constant voltage or power ([#1735](https://github.com/pybamm-team/PyBaMM/pull/1735))

# [v21.9](https://github.com/pybamm-team/PyBaMM/tree/v21.9) - 2021-09-30

## Features

- Added thermal parameters (thermal conductivity, specific heat, etc.) to the `Ecker2015` parameter set from Zhao et al. (2018) and Hales et al. (2019) ([#1683](https://github.com/pybamm-team/PyBaMM/pull/1683))
- Added `plot_summary_variables` to plot and compare summary variables ([#1678](https://github.com/pybamm-team/PyBaMM/pull/1678))
- The DFN model can now be used directly (instead of `BasicDFNHalfCell`) to simulate a half-cell ([#1600](https://github.com/pybamm-team/PyBaMM/pull/1600))

## Breaking changes

- Dropped support for Python 3.6 ([#1696](https://github.com/pybamm-team/PyBaMM/pull/1696))
- The substring 'negative electrode' has been removed from variables related to SEI and lithium plating (e.g. 'Total negative electrode SEI thickness [m]' replaced by 'Total SEI thickness [m]') ([#1654](https://github.com/pybamm-team/PyBaMM/pull/1654))

# [v21.08](https://github.com/pybamm-team/PyBaMM/tree/v21.08) - 2021-08-26

This release introduces:

- the switch to calendar versioning: from now on we will use year.month version number
- sensitivity analysis of solutions with respect to input parameters
- several new models, including many-particle and state-of-health models
- improvement on how CasADI solver's handle events, including a new "fast with events" mode
- several other new features, optimizations, and bug fixes, summarized below

## Features

- Added submodels and functionality for particle-size distributions in the DFN model, including an
  example notebook ([#1602](https://github.com/pybamm-team/PyBaMM/pull/1602))
- Added UDDS and WLTC drive cycles ([#1601](https://github.com/pybamm-team/PyBaMM/pull/1601))
- Added LG M50 (NMC811 and graphite + SiOx) parameter set from O'Regan 2022 ([#1594](https://github.com/pybamm-team/PyBaMM/pull/1594))
- `pybamm.base_solver.solve` function can take a list of input parameters to calculate the sensitivities of the solution with respect to. Alternatively, it can be set to `True` to calculate the sensitivities for all input parameters ([#1552](https://github.com/pybamm-team/PyBaMM/pull/1552))
- Added capability for `quaternary` domains (in addition to `primary`, `secondary` and `tertiary`), increasing the maximum number of domains that a `Symbol` can have to 4. ([#1580](https://github.com/pybamm-team/PyBaMM/pull/1580))
- Tabs can now be placed at the bottom of the cell in 1+1D thermal models ([#1581](https://github.com/pybamm-team/PyBaMM/pull/1581))
- Added temperature dependence on electrode electronic conductivity ([#1570](https://github.com/pybamm-team/PyBaMM/pull/1570))
- `pybamm.base_solver.solve` function can take a list of input parameters to calculate the sensitivities of the solution with respect to. Alternatively, it can be set to `True` to calculate the sensitivities for all input parameters ([#1552](https://github.com/pybamm-team/PyBaMM/pull/1552))
- Added a new lithium-ion model `MPM` or Many-Particle Model, with a distribution of particle sizes in each electrode. ([#1529](https://github.com/pybamm-team/PyBaMM/pull/1529))
- Added 2 new submodels for lithium transport in a size distribution of electrode particles: Fickian diffusion (`FickianSingleSizeDistribution`) and uniform concentration profile (`FastSingleSizeDistribution`). ([#1529](https://github.com/pybamm-team/PyBaMM/pull/1529))
- Added a "particle size" domain to the default lithium-ion geometry, including plotting capabilities (`QuickPlot`) and processing of variables (`ProcessedVariable`). ([#1529](https://github.com/pybamm-team/PyBaMM/pull/1529))
- Added fitted expressions for OCPs for the Chen2020 parameter set ([#1526](https://github.com/pybamm-team/PyBaMM/pull/1497))
- Added `initial_soc` argument to `Simualtion.solve` for specifying the initial SOC when solving a model ([#1512](https://github.com/pybamm-team/PyBaMM/pull/1512))
- Added `print_name` to some symbols ([#1495](https://github.com/pybamm-team/PyBaMM/pull/1495), [#1497](https://github.com/pybamm-team/PyBaMM/pull/1497))
- Added Base Parameters class and SymPy in dependencies ([#1495](https://github.com/pybamm-team/PyBaMM/pull/1495))
- Added a new "reaction-driven" model for LAM from Reniers et al (2019) ([#1490](https://github.com/pybamm-team/PyBaMM/pull/1490))
- Some features ("loss of active material" and "particle mechanics") can now be specified separately for the negative electrode and positive electrode by passing a 2-tuple ([#1490](https://github.com/pybamm-team/PyBaMM/pull/1490))
- `plot` and `plot2D` now take and return a matplotlib Axis to allow for easier customization ([#1472](https://github.com/pybamm-team/PyBaMM/pull/1472))
- `ParameterValues.evaluate` can now return arrays to allow function parameters to be easily evaluated ([#1472](https://github.com/pybamm-team/PyBaMM/pull/1472))
- Added option to save only specific cycle numbers when simulating an `Experiment` ([#1459](https://github.com/pybamm-team/PyBaMM/pull/1459))
- Added capacity-based termination conditions when simulating an `Experiment` ([#1459](https://github.com/pybamm-team/PyBaMM/pull/1459))
- Added "summary variables" to track degradation over several cycles ([#1459](https://github.com/pybamm-team/PyBaMM/pull/1459))
- Added `ElectrodeSOH` model for calculating capacities and stoichiometric limits ([#1459](https://github.com/pybamm-team/PyBaMM/pull/1459))
- Added Batch Study class ([#1455](https://github.com/pybamm-team/PyBaMM/pull/1455))
- Added `ConcatenationVariable`, which is automatically created when variables are concatenated ([#1453](https://github.com/pybamm-team/PyBaMM/pull/1453))
- Added "fast with events" mode for the CasADi solver, which solves a model and finds events more efficiently than "safe" mode. As of PR #1450 this feature is still being tested and "safe" mode remains the default ([#1450](https://github.com/pybamm-team/PyBaMM/pull/1450))

## Optimizations

- Models that mostly use x-averaged quantities (SPM and SPMe) now use x-averaged degradation models ([#1490](https://github.com/pybamm-team/PyBaMM/pull/1490))
- Improved how the CasADi solver's "safe" mode finds events ([#1450](https://github.com/pybamm-team/PyBaMM/pull/1450))
- Perform more automatic simplifications of the expression tree ([#1449](https://github.com/pybamm-team/PyBaMM/pull/1449))
- Reduce time taken to hash a sparse `Matrix` object ([#1449](https://github.com/pybamm-team/PyBaMM/pull/1449))

## Bug fixes

- Fixed bug with `load_function` ([#1675](https://github.com/pybamm-team/PyBaMM/pull/1675))
- Updated documentation to include some previously missing functions, such as `erf` and `tanh` ([#1628](https://github.com/pybamm-team/PyBaMM/pull/1628))
- Fixed reading citation file without closing ([#1620](https://github.com/pybamm-team/PyBaMM/pull/1620))
- Porosity variation for SEI and plating models is calculated from the film thickness rather than from a separate ODE ([#1617](https://github.com/pybamm-team/PyBaMM/pull/1617))
- Fixed a bug where the order of the indexing for the entries of variables discretised using FEM was incorrect ([#1556](https://github.com/pybamm-team/PyBaMM/pull/1556))
- Fix broken module import for spyder when running a script twice ([#1555](https://github.com/pybamm-team/PyBaMM/pull/1555))
- Fixed ElectrodeSOH model for multi-dimensional simulations ([#1548](https://github.com/pybamm-team/PyBaMM/pull/1548))
- Removed the overly-restrictive check "each variable in the algebraic eqn keys must appear in the eqn" ([#1510](https://github.com/pybamm-team/PyBaMM/pull/1510))
- Made parameters importable through pybamm ([#1475](https://github.com/pybamm-team/PyBaMM/pull/1475))

## Breaking changes

- Refactored the `particle` submodel module, with the models having no size distribution now found in `particle.no_distribution`, and those with a size distribution in `particle.size_distribution`. Renamed submodels to indicate the transport model (Fickian diffusion, polynomial profile) and if they are "x-averaged". E.g., `FickianManyParticles` and `FickianSingleParticle` are now `no_distribution.FickianDiffusion` and `no_distribution.XAveragedFickianDiffusion` ([#1602](https://github.com/pybamm-team/PyBaMM/pull/1602))
- Changed sensitivity API. Removed `ProcessedSymbolicVariable`, all sensitivity now handled within the solvers and `ProcessedVariable` ([#1552](https://github.com/pybamm-team/PyBaMM/pull/1552),[#2276](https://github.com/pybamm-team/PyBaMM/pull/2276))
- The `Yang2017` parameter set has been removed as the complete parameter set is not publicly available in the literature ([#1577](https://github.com/pybamm-team/PyBaMM/pull/1577))
- Changed how options are specified for the "loss of active material" and "particle cracking" submodels. "loss of active material" can now be one of "none", "stress-driven", or "reaction-driven", or a 2-tuple for different options in negative and positive electrode. Similarly "particle cracking" (now called "particle mechanics") can now be "none", "swelling only", "swelling and cracking", or a 2-tuple ([#1490](https://github.com/pybamm-team/PyBaMM/pull/1490))
- Changed the variable in the full diffusion model from "Electrolyte concentration" to "Porosity times concentration" ([#1476](https://github.com/pybamm-team/PyBaMM/pull/1476))
- Renamed `lithium-ion` folder to `lithium_ion` and `lead-acid` folder to `lead_acid` in parameters ([#1464](https://github.com/pybamm-team/PyBaMM/pull/1464))

# [v0.4.0](https://github.com/pybamm-team/PyBaMM/tree/v0.4.0) - 2021-03-28

This release introduces:

- several new models, including reversible and irreversible plating submodels, submodels for loss of active material, Yang et al.'s (2017) coupled SEI/plating/pore clogging model, and the Newman-Tobias model
- internal optimizations for solving models, particularly for simulating experiments, with more accurate event detection and more efficient numerical methods and post-processing
- parallel solutions of a model with different inputs
- a cleaner installation process for Mac when installing from PyPI, no longer requiring a Homebrew installation of Sundials
- improved plotting functionality, including adding a new 'voltage component' plot
- several other new features, optimizations, and bug fixes, summarized below

## Features

- Added `NewmanTobias` li-ion battery model ([#1423](https://github.com/pybamm-team/PyBaMM/pull/1423))
- Added `plot_voltage_components` to easily plot the component overpotentials that make up the voltage ([#1419](https://github.com/pybamm-team/PyBaMM/pull/1419))
- Made `QuickPlot` more customizable and added an example ([#1419](https://github.com/pybamm-team/PyBaMM/pull/1419))
- `Solution` objects can now be created by stepping _different_ models ([#1408](https://github.com/pybamm-team/PyBaMM/pull/1408))
- Added Yang et al 2017 model that couples irreversible lithium plating, SEI growth and change in porosity which produces a transition from linear to nonlinear degradation pattern of lithium-ion battery over extended cycles([#1398](https://github.com/pybamm-team/PyBaMM/pull/1398))
- Added support for Python 3.9 and dropped support for Python 3.6. Python 3.6 may still work but is now untested ([#1370](https://github.com/pybamm-team/PyBaMM/pull/1370))
- Added the electrolyte overpotential and Ohmic losses for full conductivity, including surface form ([#1350](https://github.com/pybamm-team/PyBaMM/pull/1350))
- Added functionality to `Citations` to print formatted citations ([#1340](https://github.com/pybamm-team/PyBaMM/pull/1340))
- Updated the way events are handled in `CasadiSolver` for more accurate event location ([#1328](https://github.com/pybamm-team/PyBaMM/pull/1328))
- Added error message if initial conditions are outside the bounds of a variable ([#1326](https://github.com/pybamm-team/PyBaMM/pull/1326))
- Added temperature dependence to density, heat capacity and thermal conductivity ([#1323](https://github.com/pybamm-team/PyBaMM/pull/1323))
- Added temperature dependence to the transference number (`t_plus`) ([#1317](https://github.com/pybamm-team/PyBaMM/pull/1317))
- Added new functionality for `Interpolant` ([#1312](https://github.com/pybamm-team/PyBaMM/pull/1312))
- Added option to express experiments (and extract solutions) in terms of cycles of operating condition ([#1309](https://github.com/pybamm-team/PyBaMM/pull/1309))
- The event time and state are now returned as part of `Solution.t` and `Solution.y` so that the event is accurately captured in the returned solution ([#1300](https://github.com/pybamm-team/PyBaMM/pull/1300))
- Added reversible and irreversible lithium plating models ([#1287](https://github.com/pybamm-team/PyBaMM/pull/1287))
- Reformatted the `BasicDFNHalfCell` to be consistent with the other models ([#1282](https://github.com/pybamm-team/PyBaMM/pull/1282))
- Added option to make the total interfacial current density a state ([#1280](https://github.com/pybamm-team/PyBaMM/pull/1280))
- Added functionality to initialize a model using the solution from another model ([#1278](https://github.com/pybamm-team/PyBaMM/pull/1278))
- Added submodels for active material ([#1262](https://github.com/pybamm-team/PyBaMM/pull/1262))
- Updated solvers' method `solve()` so it can take a list of inputs dictionaries as the `inputs` keyword argument. In this case the model is solved for each input set in the list, and a list of solutions mapping the set of inputs to the solutions is returned. Note that `solve()` can still take a single dictionary as the `inputs` keyword argument. In this case the behaviour is unchanged compared to previous versions.([#1261](https://github.com/pybamm-team/PyBaMM/pull/1261))
- Added composite surface form electrolyte models: `CompositeDifferential` and `CompositeAlgebraic` ([#1207](https://github.com/pybamm-team/PyBaMM/issues/1207))

## Optimizations

- Improved the way an `Experiment` is simulated to reduce solve time (at the cost of slightly higher set-up time) ([#1408](https://github.com/pybamm-team/PyBaMM/pull/1408))
- Add script and workflow to automatically update parameter_sets.py docstrings ([#1371](https://github.com/pybamm-team/PyBaMM/pull/1371))
- Add URLs checker in workflows ([#1347](https://github.com/pybamm-team/PyBaMM/pull/1347))
- The `Solution` class now only creates the concatenated `y` when the user asks for it. This is an optimization step as the concatenation can be slow, especially with larger experiments ([#1331](https://github.com/pybamm-team/PyBaMM/pull/1331))
- If solver method `solve()` is passed a list of inputs as the `inputs` keyword argument, the resolution of the model for each input set is spread across several Python processes, usually running in parallel on different processors. The default number of processes is the number of processors available. `solve()` takes a new keyword argument `nproc` which can be used to set this number a manually.
- Variables are now post-processed using CasADi ([#1316](https://github.com/pybamm-team/PyBaMM/pull/1316))
- Operations such as `1*x` and `0+x` now directly return `x` ([#1252](https://github.com/pybamm-team/PyBaMM/pull/1252))

## Bug fixes

- Fixed a bug on the boundary conditions of `FickianSingleParticle` and `FickianManyParticles` to ensure mass is conserved ([#1421](https://github.com/pybamm-team/PyBaMM/pull/1421))
- Fixed a bug where the `PolynomialSingleParticle` submodel gave incorrect results with "dimensionality" equal to 2 ([#1411](https://github.com/pybamm-team/PyBaMM/pull/1411))
- Fixed a bug where volume averaging in 0D gave the wrong result ([#1411](https://github.com/pybamm-team/PyBaMM/pull/1411))
- Fixed a sign error in the positive electrode ohmic losses ([#1407](https://github.com/pybamm-team/PyBaMM/pull/1407))
- Fixed the formulation of the EC reaction SEI model ([#1397](https://github.com/pybamm-team/PyBaMM/pull/1397))
- Simulations now stop when an experiment becomes infeasible ([#1395](https://github.com/pybamm-team/PyBaMM/pull/1395))
- Added a check for domains in `Concatenation` ([#1368](https://github.com/pybamm-team/PyBaMM/pull/1368))
- Differentiation now works even when the differentiation variable is a constant ([#1294](https://github.com/pybamm-team/PyBaMM/pull/1294))
- Fixed a bug where the event time and state were no longer returned as part of the solution ([#1344](https://github.com/pybamm-team/PyBaMM/pull/1344))
- Fixed a bug in `CasadiSolver` safe mode which crashed when there were extrapolation events but no termination events ([#1321](https://github.com/pybamm-team/PyBaMM/pull/1321))
- When an `Interpolant` is extrapolated an error is raised for `CasadiSolver` (and a warning is raised for the other solvers) ([#1315](https://github.com/pybamm-team/PyBaMM/pull/1315))
- Fixed `Simulation` and `model.new_copy` to fix a bug where changes to the model were overwritten ([#1278](https://github.com/pybamm-team/PyBaMM/pull/1278))

## Breaking changes

- Removed `Simplification` class and `.simplify()` function ([#1369](https://github.com/pybamm-team/PyBaMM/pull/1369))
- All example notebooks in PyBaMM's GitHub repository must now include the command `pybamm.print_citations()`, otherwise the tests will fail. This is to encourage people to use this command to cite the relevant papers ([#1340](https://github.com/pybamm-team/PyBaMM/pull/1340))
- Notation has been homogenised to use positive and negative electrode (instead of cathode and anode). This applies to the parameter folders (now called `'positive_electrodes'` and `'negative_electrodes'`) and the options of `active_material` and `particle_cracking` submodels (now called `'positive'` and `'negative'`) ([#1337](https://github.com/pybamm-team/PyBaMM/pull/1337))
- `Interpolant` now takes `x` and `y` instead of a single `data` entry ([#1312](https://github.com/pybamm-team/PyBaMM/pull/1312))
- Boolean model options ('sei porosity change', 'convection') must now be given in string format ('true' or 'false' instead of True or False) ([#1280](https://github.com/pybamm-team/PyBaMM/pull/1280))
- Operations such as `1*x` and `0+x` now directly return `x`. This can be bypassed by explicitly creating the binary operators, e.g. `pybamm.Multiplication(1, x)` ([#1252](https://github.com/pybamm-team/PyBaMM/pull/1252))
- `'Cell capacity [A.h]'` has been renamed to `'Nominal cell capacity [A.h]'`. `'Cell capacity [A.h]'` will be deprecated in the next release. ([#1352](https://github.com/pybamm-team/PyBaMM/pull/1352))

# [v0.3.0](https://github.com/pybamm-team/PyBaMM/tree/v0.3.0) - 2020-12-01

This release introduces a new aging model for particle mechanics, a new reduced-order model (TSPMe), and a parameter set for A123 LFP cells. Additionally, there have been several backend optimizations to speed up model creation and solving, and other minor features and bug fixes.

## Features

- Added a submodel for particle mechanics ([#1232](https://github.com/pybamm-team/PyBaMM/pull/1232))
- Added a notebook on how to speed up the solver and handle instabilities ([#1223](https://github.com/pybamm-team/PyBaMM/pull/1223))
- Improve string printing of `BinaryOperator`, `Function`, and `Concatenation` objects ([#1223](https://github.com/pybamm-team/PyBaMM/pull/1223))
- Added `Solution.integration_time`, which is the time taken just by the integration subroutine, without extra setups ([#1223](https://github.com/pybamm-team/PyBaMM/pull/1223))
- Added parameter set for an A123 LFP cell ([#1209](https://github.com/pybamm-team/PyBaMM/pull/1209))
- Added variables related to equivalent circuit models ([#1204](https://github.com/pybamm-team/PyBaMM/pull/1204))
- Added the `Integrated` electrolyte conductivity submodel ([#1188](https://github.com/pybamm-team/PyBaMM/pull/1188))
- Added an example script to check conservation of lithium ([#1186](https://github.com/pybamm-team/PyBaMM/pull/1186))
- Added `erf` and `erfc` functions ([#1184](https://github.com/pybamm-team/PyBaMM/pull/1184))

## Optimizations

- Add (optional) smooth approximations for the `Minimum`, `Maximum`, `Heaviside`, and `AbsoluteValue` operators ([#1223](https://github.com/pybamm-team/PyBaMM/pull/1223))
- Avoid unnecessary repeated computations in the solvers ([#1222](https://github.com/pybamm-team/PyBaMM/pull/1222))
- Rewrite `Symbol.is_constant` to be more efficient ([#1222](https://github.com/pybamm-team/PyBaMM/pull/1222))
- Cache shape and size calculations ([#1222](https://github.com/pybamm-team/PyBaMM/pull/1222))
- Only instantiate the geometric, electrical and thermal parameter classes once ([#1222](https://github.com/pybamm-team/PyBaMM/pull/1222))

## Bug fixes

- Quickplot now works when timescale or lengthscale is a function of an input parameter ([#1234](https://github.com/pybamm-team/PyBaMM/pull/1234))
- Fix bug that was slowing down creation of the EC reaction SEI submodel ([#1227](https://github.com/pybamm-team/PyBaMM/pull/1227))
- Add missing separator thermal parameters for the Ecker parameter set ([#1226](https://github.com/pybamm-team/PyBaMM/pull/1226))
- Make sure simulation solves when evaluated timescale is a function of an input parameter ([#1218](https://github.com/pybamm-team/PyBaMM/pull/1218))
- Raise error if saving to MATLAB with variable names that MATLAB can't read, and give option of providing alternative variable names ([#1206](https://github.com/pybamm-team/PyBaMM/pull/1206))
- Raise error if the boundary condition at the origin in a spherical domain is other than no-flux ([#1175](https://github.com/pybamm-team/PyBaMM/pull/1175))
- Fix boundary conditions at r = 0 for Creating Models notebooks ([#1173](https://github.com/pybamm-team/PyBaMM/pull/1173))

## Breaking changes

- The parameters "Positive/Negative particle distribution in x" and "Positive/Negative surface area to volume ratio distribution in x" have been deprecated. Instead, users can provide "Positive/Negative particle radius [m]" and "Positive/Negative surface area to volume ratio [m-1]" directly as functions of through-cell position (x [m]) ([#1237](https://github.com/pybamm-team/PyBaMM/pull/1237))

# [v0.2.4](https://github.com/pybamm-team/PyBaMM/tree/v0.2.4) - 2020-09-07

This release adds new operators for more complex models, some basic sensitivity analysis, and a spectral volumes spatial method, as well as some small bug fixes.

## Features

- Added variables which track the total amount of lithium in the system ([#1136](https://github.com/pybamm-team/PyBaMM/pull/1136))
- Added `Upwind` and `Downwind` operators for convection ([#1134](https://github.com/pybamm-team/PyBaMM/pull/1134))
- Added Getting Started notebook on solver options and changing the mesh. Also added a notebook detailing the different thermal options, and a notebook explaining the steps that occur behind the scenes in the `Simulation` class ([#1131](https://github.com/pybamm-team/PyBaMM/pull/1131))
- Added particle submodel that use a polynomial approximation to the concentration within the electrode particles ([#1130](https://github.com/pybamm-team/PyBaMM/pull/1130))
- Added `Modulo`, `Floor` and `Ceiling` operators ([#1121](https://github.com/pybamm-team/PyBaMM/pull/1121))
- Added DFN model for a half cell ([#1121](https://github.com/pybamm-team/PyBaMM/pull/1121))
- Automatically compute surface area to volume ratio based on particle shape for li-ion models ([#1120](https://github.com/pybamm-team/PyBaMM/pull/1120))
- Added "R-averaged particle concentration" variables ([#1118](https://github.com/pybamm-team/PyBaMM/pull/1118))
- Added support for sensitivity calculations to the casadi solver ([#1109](https://github.com/pybamm-team/PyBaMM/pull/1109))
- Added support for index 1 semi-explicit dae equations and sensitivity calculations to JAX BDF solver ([#1107](https://github.com/pybamm-team/PyBaMM/pull/1107))
- Allowed keyword arguments to be passed to `Simulation.plot()` ([#1099](https://github.com/pybamm-team/PyBaMM/pull/1099))
- Added the Spectral Volumes spatial method and the submesh that it works with ([#900](https://github.com/pybamm-team/PyBaMM/pull/900))

## Bug fixes

- Fixed bug where some parameters were not being set by the `EcReactionLimited` SEI model ([#1136](https://github.com/pybamm-team/PyBaMM/pull/1136))
- Fixed bug on electrolyte potential for `BasicDFNHalfCell` ([#1133](https://github.com/pybamm-team/PyBaMM/pull/1133))
- Fixed `r_average` to work with `SecondaryBroadcast` ([#1118](https://github.com/pybamm-team/PyBaMM/pull/1118))
- Fixed finite volume discretisation of spherical integrals ([#1118](https://github.com/pybamm-team/PyBaMM/pull/1118))
- `t_eval` now gets changed to a `linspace` if a list of length 2 is passed ([#1113](https://github.com/pybamm-team/PyBaMM/pull/1113))
- Fixed bug when setting a function with an `InputParameter` ([#1111](https://github.com/pybamm-team/PyBaMM/pull/1111))

## Breaking changes

- The "fast diffusion" particle option has been renamed "uniform profile" ([#1130](https://github.com/pybamm-team/PyBaMM/pull/1130))
- The modules containing standard parameters are now classes so they can take options
  (e.g. `standard_parameters_lithium_ion` is now `LithiumIonParameters`) ([#1120](https://github.com/pybamm-team/PyBaMM/pull/1120))
- Renamed `quick_plot_vars` to `output_variables` in `Simulation` to be consistent with `QuickPlot`. Passing `quick_plot_vars` to `Simulation.plot()` has been deprecated and `output_variables` should be passed instead ([#1099](https://github.com/pybamm-team/PyBaMM/pull/1099))

# [v0.2.3](https://github.com/pybamm-team/PyBaMM/tree/v0.2.3) - 2020-07-01

This release enables the use of [Google Colab](https://colab.research.google.com/github/pybamm-team/PyBaMM/blob/main/) for running example notebooks, and adds some small new features and bug fixes.

## Features

- Added JAX evaluator, and ODE solver ([#1038](https://github.com/pybamm-team/PyBaMM/pull/1038))
- Reformatted Getting Started notebooks ([#1083](https://github.com/pybamm-team/PyBaMM/pull/1083))
- Reformatted Landesfeind electrolytes ([#1064](https://github.com/pybamm-team/PyBaMM/pull/1064))
- Adapted examples to be run in Google Colab ([#1061](https://github.com/pybamm-team/PyBaMM/pull/1061))
- Added some new solvers for algebraic models ([#1059](https://github.com/pybamm-team/PyBaMM/pull/1059))
- Added `length_scales` attribute to models ([#1058](https://github.com/pybamm-team/PyBaMM/pull/1058))
- Added averaging in secondary dimensions ([#1057](https://github.com/pybamm-team/PyBaMM/pull/1057))
- Added SEI reaction based on Yang et. al. 2017 and reduction in porosity ([#1009](https://github.com/pybamm-team/PyBaMM/issues/1009))

## Optimizations

- Reformatted CasADi "safe" mode to deal with events better ([#1089](https://github.com/pybamm-team/PyBaMM/pull/1089))

## Bug fixes

- Fixed a bug in `InterstitialDiffusionLimited` ([#1097](https://github.com/pybamm-team/PyBaMM/pull/1097))
- Fixed `Simulation` to keep different copies of the model so that parameters can be changed between simulations ([#1090](https://github.com/pybamm-team/PyBaMM/pull/1090))
- Fixed `model.new_copy()` to keep custom submodels ([#1090](https://github.com/pybamm-team/PyBaMM/pull/1090))
- 2D processed variables can now be evaluated at the domain boundaries ([#1088](https://github.com/pybamm-team/PyBaMM/pull/1088))
- Update the default variable points to better capture behaviour in the solid particles in li-ion models ([#1081](https://github.com/pybamm-team/PyBaMM/pull/1081))
- Fix `QuickPlot` to display variables discretised by FEM (in y-z) properly ([#1078](https://github.com/pybamm-team/PyBaMM/pull/1078))
- Add length scales to `EffectiveResistance` models ([#1071](https://github.com/pybamm-team/PyBaMM/pull/1071))
- Allowed for pybamm functions exp, sin, cos, sqrt to be used in expression trees that
  are converted to casadi format ([#1067](https://github.com/pybamm-team/PyBaMM/pull/1067))
- Fix a bug where variables that depend on y and z were transposed in `QuickPlot` ([#1055](https://github.com/pybamm-team/PyBaMM/pull/1055))

## Breaking changes

- `Simulation.specs` and `Simulation.set_defaults` have been deprecated. Users should create a new `Simulation` object for each different case instead ([#1090](https://github.com/pybamm-team/PyBaMM/pull/1090))
- The solution times `t_eval` must now be provided to `Simulation.solve()` when not using an experiment or prescribing the current using drive cycle data ([#1086](https://github.com/pybamm-team/PyBaMM/pull/1086))

# [v0.2.2](https://github.com/pybamm-team/PyBaMM/tree/v0.2.2) - 2020-06-01

New SEI models, simplification of submodel structure, as well as optimisations and general bug fixes.

## Features

- Reformatted `Geometry` and `Mesh` classes ([#1032](https://github.com/pybamm-team/PyBaMM/pull/1032))
- Added arbitrary geometry to the lumped thermal model ([#718](https://github.com/pybamm-team/PyBaMM/issues/718))
- Allowed `ProcessedVariable` to handle cases where `len(solution.t)=1` ([#1020](https://github.com/pybamm-team/PyBaMM/pull/1020))
- Added `BackwardIndefiniteIntegral` symbol ([#1014](https://github.com/pybamm-team/PyBaMM/pull/1014))
- Added `plot` and `plot2D` to enable easy plotting of `pybamm.Array` objects ([#1008](https://github.com/pybamm-team/PyBaMM/pull/1008))
- Updated effective current collector models and added example notebook ([#1007](https://github.com/pybamm-team/PyBaMM/pull/1007))
- Added SEI film resistance as an option ([#994](https://github.com/pybamm-team/PyBaMM/pull/994))
- Added `parameters` attribute to `pybamm.BaseModel` and `pybamm.Geometry` that lists all of the required parameters ([#993](https://github.com/pybamm-team/PyBaMM/pull/993))
- Added tab, edge, and surface cooling ([#965](https://github.com/pybamm-team/PyBaMM/pull/965))
- Added functionality to solver to automatically discretise a 0D model ([#947](https://github.com/pybamm-team/PyBaMM/pull/947))
- Added sensitivity to `CasadiAlgebraicSolver` ([#940](https://github.com/pybamm-team/PyBaMM/pull/940))
- Added `ProcessedSymbolicVariable` class, which can handle symbolic variables (i.e. variables for which the inputs are symbolic) ([#940](https://github.com/pybamm-team/PyBaMM/pull/940))
- Made `QuickPlot` compatible with Google Colab ([#935](https://github.com/pybamm-team/PyBaMM/pull/935))
- Added `BasicFull` model for lead-acid ([#932](https://github.com/pybamm-team/PyBaMM/pull/932))
- Added 'arctan' function ([#973](https://github.com/pybamm-team/PyBaMM/pull/973))

## Optimizations

- Implementing the use of GitHub Actions for CI ([#855](https://github.com/pybamm-team/PyBaMM/pull/855))
- Changed default solver for DAE models to `CasadiSolver` ([#978](https://github.com/pybamm-team/PyBaMM/pull/978))
- Added some extra simplifications to the expression tree ([#971](https://github.com/pybamm-team/PyBaMM/pull/971))
- Changed the behaviour of "safe" mode in `CasadiSolver` ([#956](https://github.com/pybamm-team/PyBaMM/pull/956))
- Sped up model building ([#927](https://github.com/pybamm-team/PyBaMM/pull/927))
- Changed default solver for lead-acid to `CasadiSolver` ([#927](https://github.com/pybamm-team/PyBaMM/pull/927))

## Bug fixes

- Fix a bug where slider plots do not update properly in notebooks ([#1041](https://github.com/pybamm-team/PyBaMM/pull/1041))
- Fix storing and plotting external variables in the solution ([#1026](https://github.com/pybamm-team/PyBaMM/pull/1026))
- Fix running a simulation with a model that is already discretized ([#1025](https://github.com/pybamm-team/PyBaMM/pull/1025))
- Fix CI not triggering for PR. ([#1013](https://github.com/pybamm-team/PyBaMM/pull/1013))
- Fix schedule testing running too often. ([#1010](https://github.com/pybamm-team/PyBaMM/pull/1010))
- Fix doctests failing due to mismatch in unsorted output.([#990](https://github.com/pybamm-team/PyBaMM/pull/990))
- Added extra checks when creating a model, for clearer errors ([#971](https://github.com/pybamm-team/PyBaMM/pull/971))
- Fixed `Interpolant` ids to allow processing ([#962](https://github.com/pybamm-team/PyBaMM/pull/962))
- Fixed a bug in the initial conditions of the potential pair model ([#954](https://github.com/pybamm-team/PyBaMM/pull/954))
- Changed simulation attributes to assign copies rather than the objects themselves ([#952](https://github.com/pybamm-team/PyBaMM/pull/952))
- Added default values to base model so that it works with the `Simulation` class ([#952](https://github.com/pybamm-team/PyBaMM/pull/952))
- Fixed solver to recompute initial conditions when inputs are changed ([#951](https://github.com/pybamm-team/PyBaMM/pull/951))
- Reformatted thermal submodels ([#938](https://github.com/pybamm-team/PyBaMM/pull/938))
- Reformatted electrolyte submodels ([#927](https://github.com/pybamm-team/PyBaMM/pull/927))
- Reformatted convection submodels ([#635](https://github.com/pybamm-team/PyBaMM/pull/635))

## Breaking changes

- Geometry should no longer be given keys 'primary' or 'secondary' ([#1032](https://github.com/pybamm-team/PyBaMM/pull/1032))
- Calls to `ProcessedVariable` objects are now made using dimensional time and space ([#1028](https://github.com/pybamm-team/PyBaMM/pull/1028))
- For variables discretised using finite elements the result returned by calling `ProcessedVariable` is now transposed ([#1020](https://github.com/pybamm-team/PyBaMM/pull/1020))
- Renamed "surface area density" to "surface area to volume ratio" ([#975](https://github.com/pybamm-team/PyBaMM/pull/975))
- Replaced "reaction rate" with "exchange-current density" ([#975](https://github.com/pybamm-team/PyBaMM/pull/975))
- Changed the implementation of reactions in submodels ([#948](https://github.com/pybamm-team/PyBaMM/pull/948))
- Removed some inputs like `T_inf`, `R_g` and activation energies to some of the standard function parameters. This is because each of those inputs is specific to a particular function (e.g. the reference temperature at which the function was measured). To change a property such as the activation energy, users should create a new function, specifying the relevant property as a `Parameter` or `InputParameter` ([#942](https://github.com/pybamm-team/PyBaMM/pull/942))
- The thermal option 'xyz-lumped' has been removed. The option 'thermal current collector' has also been removed ([#938](https://github.com/pybamm-team/PyBaMM/pull/938))
- The 'C-rate' parameter has been deprecated. Use 'Current function [A]' instead. The cell capacity can be accessed as 'Cell capacity [A.h]', and used to calculate current from C-rate ([#952](https://github.com/pybamm-team/PyBaMM/pull/952))

# [v0.2.1](https://github.com/pybamm-team/PyBaMM/tree/v0.2.1) - 2020-03-31

New expression tree node types, models, parameter sets and solvers, as well as general bug fixes and new examples.

## Features

- Store variable slices in model for inspection ([#925](https://github.com/pybamm-team/PyBaMM/pull/925))
- Added LiNiCoO2 parameter set from Ecker et. al. ([#922](https://github.com/pybamm-team/PyBaMM/pull/922))
- Made t_plus (optionally) a function of electrolyte concentration, and added (1 + dlnf/dlnc) to models ([#921](https://github.com/pybamm-team/PyBaMM/pull/921))
- Added `DummySolver` for empty models ([#915](https://github.com/pybamm-team/PyBaMM/pull/915))
- Added functionality to broadcast to edges ([#891](https://github.com/pybamm-team/PyBaMM/pull/891))
- Reformatted and cleaned up `QuickPlot` ([#886](https://github.com/pybamm-team/PyBaMM/pull/886))
- Added thermal effects to lead-acid models ([#885](https://github.com/pybamm-team/PyBaMM/pull/885))
- Added a helper function for info on function parameters ([#881](https://github.com/pybamm-team/PyBaMM/pull/881))
- Added additional notebooks showing how to create and compare models ([#877](https://github.com/pybamm-team/PyBaMM/pull/877))
- Added `Minimum`, `Maximum` and `Sign` operators
  ([#876](https://github.com/pybamm-team/PyBaMM/pull/876))
- Added a search feature to `FuzzyDict` ([#875](https://github.com/pybamm-team/PyBaMM/pull/875))
- Add ambient temperature as a function of time ([#872](https://github.com/pybamm-team/PyBaMM/pull/872))
- Added `CasadiAlgebraicSolver` for solving algebraic systems with CasADi ([#868](https://github.com/pybamm-team/PyBaMM/pull/868))
- Added electrolyte functions from Landesfeind ([#860](https://github.com/pybamm-team/PyBaMM/pull/860))
- Add new symbols `VariableDot`, representing the derivative of a variable wrt time,
  and `StateVectorDot`, representing the derivative of a state vector wrt time
  ([#858](https://github.com/pybamm-team/PyBaMM/issues/858))

## Bug fixes

- Filter out discontinuities that occur after solve times
  ([#941](https://github.com/pybamm-team/PyBaMM/pull/945))
- Fixed tight layout for QuickPlot in jupyter notebooks ([#930](https://github.com/pybamm-team/PyBaMM/pull/930))
- Fixed bug raised if function returns a scalar ([#919](https://github.com/pybamm-team/PyBaMM/pull/919))
- Fixed event handling in `ScipySolver` ([#905](https://github.com/pybamm-team/PyBaMM/pull/905))
- Made input handling clearer in solvers ([#905](https://github.com/pybamm-team/PyBaMM/pull/905))
- Updated Getting started notebook 2 ([#903](https://github.com/pybamm-team/PyBaMM/pull/903))
- Reformatted external circuit submodels ([#879](https://github.com/pybamm-team/PyBaMM/pull/879))
- Some bug fixes to generalize specifying models that aren't battery models, see [#846](https://github.com/pybamm-team/PyBaMM/issues/846)
- Reformatted interface submodels to be more readable ([#866](https://github.com/pybamm-team/PyBaMM/pull/866))
- Removed double-counted "number of electrodes connected in parallel" from simulation ([#864](https://github.com/pybamm-team/PyBaMM/pull/864))

## Breaking changes

- Changed keyword argument `u` for inputs (when evaluating an object) to `inputs` ([#905](https://github.com/pybamm-team/PyBaMM/pull/905))
- Removed "set external temperature" and "set external potential" options. Use "external submodels" option instead ([#862](https://github.com/pybamm-team/PyBaMM/pull/862))

# [v0.2.0](https://github.com/pybamm-team/PyBaMM/tree/v0.2.0) - 2020-02-26

This release introduces many new features and optimizations. All models can now be solved using the pip installation - in particular, the DFN can be solved in around 0.1s. Other highlights include an improved user interface, simulations of experimental protocols (GITT, CCCV, etc), new parameter sets for NCA and LGM50, drive cycles, "input parameters" and "external variables" for quickly solving models with different parameter values and coupling with external software, and general bug fixes and optimizations.

## Features

- Added LG M50 parameter set from Chen 2020 ([#854](https://github.com/pybamm-team/PyBaMM/pull/854))
- Changed rootfinding algorithm to CasADi, scipy.optimize.root still accessible as an option ([#844](https://github.com/pybamm-team/PyBaMM/pull/844))
- Added capacitance effects to lithium-ion models ([#842](https://github.com/pybamm-team/PyBaMM/pull/842))
- Added NCA parameter set ([#824](https://github.com/pybamm-team/PyBaMM/pull/824))
- Added functionality to `Solution` that automatically gets `t_eval` from the data when simulating drive cycles and performs checks to ensure the output has the required resolution to accurately capture the input current ([#819](https://github.com/pybamm-team/PyBaMM/pull/819))
- Added `Citations` object to print references when specific functionality is used ([#818](https://github.com/pybamm-team/PyBaMM/pull/818))
- Updated `Solution` to allow exporting to matlab and csv formats ([#811](https://github.com/pybamm-team/PyBaMM/pull/811))
- Allow porosity to vary in space ([#809](https://github.com/pybamm-team/PyBaMM/pull/809))
- Added functionality to solve DAE models with non-smooth current inputs ([#808](https://github.com/pybamm-team/PyBaMM/pull/808))
- Added functionality to simulate experiments and testing protocols ([#807](https://github.com/pybamm-team/PyBaMM/pull/807))
- Added fuzzy string matching for parameters and variables ([#796](https://github.com/pybamm-team/PyBaMM/pull/796))
- Changed ParameterValues to raise an error when a parameter that wasn't previously defined is updated ([#796](https://github.com/pybamm-team/PyBaMM/pull/796))
- Added some basic models (BasicSPM and BasicDFN) in order to clearly demonstrate the PyBaMM model structure for battery models ([#795](https://github.com/pybamm-team/PyBaMM/pull/795))
- Allow initial conditions in the particle to depend on x ([#786](https://github.com/pybamm-team/PyBaMM/pull/786))
- Added the harmonic mean to the Finite Volume method, which is now used when computing fluxes ([#783](https://github.com/pybamm-team/PyBaMM/pull/783))
- Refactored `Solution` to make it a dictionary that contains all of the solution variables. This automatically creates `ProcessedVariable` objects when required, so that the solution can be obtained much more easily. ([#781](https://github.com/pybamm-team/PyBaMM/pull/781))
- Added notebook to explain broadcasts ([#776](https://github.com/pybamm-team/PyBaMM/pull/776))
- Added a step to discretisation that automatically compute the inverse of the mass matrix of the differential part of the problem so that the underlying DAEs can be provided in semi-explicit form, as required by the CasADi solver ([#769](https://github.com/pybamm-team/PyBaMM/pull/769))
- Added the gradient operation for the Finite Element Method ([#767](https://github.com/pybamm-team/PyBaMM/pull/767))
- Added `InputParameter` node for quickly changing parameter values ([#752](https://github.com/pybamm-team/PyBaMM/pull/752))
- Added submodels for operating modes other than current-controlled ([#751](https://github.com/pybamm-team/PyBaMM/pull/751))
- Changed finite volume discretisation to use exact values provided by Neumann boundary conditions when computing the gradient instead of adding ghost nodes([#748](https://github.com/pybamm-team/PyBaMM/pull/748))
- Added optional R(x) distribution in particle models ([#745](https://github.com/pybamm-team/PyBaMM/pull/745))
- Generalized importing of external variables ([#728](https://github.com/pybamm-team/PyBaMM/pull/728))
- Separated active and inactive material volume fractions ([#726](https://github.com/pybamm-team/PyBaMM/pull/726))
- Added submodels for tortuosity ([#726](https://github.com/pybamm-team/PyBaMM/pull/726))
- Simplified the interface for setting current functions ([#723](https://github.com/pybamm-team/PyBaMM/pull/723))
- Added Heaviside operator ([#723](https://github.com/pybamm-team/PyBaMM/pull/723))
- New extrapolation methods ([#707](https://github.com/pybamm-team/PyBaMM/pull/707))
- Added some "Getting Started" documentation ([#703](https://github.com/pybamm-team/PyBaMM/pull/703))
- Allow abs tolerance to be set by variable for IDA KLU solver ([#700](https://github.com/pybamm-team/PyBaMM/pull/700))
- Added Simulation class ([#693](https://github.com/pybamm-team/PyBaMM/pull/693)) with load/save functionality ([#732](https://github.com/pybamm-team/PyBaMM/pull/732))
- Added interface to CasADi solver ([#687](https://github.com/pybamm-team/PyBaMM/pull/687), [#691](https://github.com/pybamm-team/PyBaMM/pull/691), [#714](https://github.com/pybamm-team/PyBaMM/pull/714)). This makes the SUNDIALS DAE solvers (Scikits and KLU) truly optional (though IDA KLU is recommended for solving the DFN).
- Added option to use CasADi's Algorithmic Differentiation framework to calculate Jacobians ([#687](https://github.com/pybamm-team/PyBaMM/pull/687))
- Added method to evaluate parameters more easily ([#669](https://github.com/pybamm-team/PyBaMM/pull/669))
- Added `Jacobian` class to reuse known Jacobians of expressions ([#665](https://github.com/pybamm-team/PyBaMM/pull/670))
- Added `Interpolant` class to interpolate experimental data (e.g. OCP curves) ([#661](https://github.com/pybamm-team/PyBaMM/pull/661))
- Added interface (via pybind11) to sundials with the IDA KLU sparse linear solver ([#657](https://github.com/pybamm-team/PyBaMM/pull/657))
- Allowed parameters to be set by material or by specifying a particular paper ([#647](https://github.com/pybamm-team/PyBaMM/pull/647))
- Set relative and absolute tolerances independently in solvers ([#645](https://github.com/pybamm-team/PyBaMM/pull/645))
- Added basic method to allow (a part of) the State Vector to be updated with results obtained from another solution or package ([#624](https://github.com/pybamm-team/PyBaMM/pull/624))
- Added some non-uniform meshes in 1D and 2D ([#617](https://github.com/pybamm-team/PyBaMM/pull/617))

## Optimizations

- Now simplifying objects that are constant as soon as they are created ([#801](https://github.com/pybamm-team/PyBaMM/pull/801))
- Simplified solver interface ([#800](https://github.com/pybamm-team/PyBaMM/pull/800))
- Added caching for shape evaluation, used during discretisation ([#780](https://github.com/pybamm-team/PyBaMM/pull/780))
- Added an option to skip model checks during discretisation, which could be slow for large models ([#739](https://github.com/pybamm-team/PyBaMM/pull/739))
- Use CasADi's automatic differentation algorithms by default when solving a model ([#714](https://github.com/pybamm-team/PyBaMM/pull/714))
- Avoid re-checking size when making a copy of an `Index` object ([#656](https://github.com/pybamm-team/PyBaMM/pull/656))
- Avoid recalculating `_evaluation_array` when making a copy of a `StateVector` object ([#653](https://github.com/pybamm-team/PyBaMM/pull/653))

## Bug fixes

- Fixed a bug where current loaded from data was incorrectly scaled with the cell capacity ([#852](https://github.com/pybamm-team/PyBaMM/pull/852))
- Moved evaluation of initial conditions to solver ([#839](https://github.com/pybamm-team/PyBaMM/pull/839))
- Fixed a bug where the first line of the data wasn't loaded when parameters are loaded from data ([#819](https://github.com/pybamm-team/PyBaMM/pull/819))
- Made `graphviz` an optional dependency ([#810](https://github.com/pybamm-team/PyBaMM/pull/810))
- Fixed examples to run with basic pip installation ([#800](https://github.com/pybamm-team/PyBaMM/pull/800))
- Added events for CasADi solver when stepping ([#800](https://github.com/pybamm-team/PyBaMM/pull/800))
- Improved implementation of broadcasts ([#776](https://github.com/pybamm-team/PyBaMM/pull/776))
- Fixed a bug which meant that the Ohmic heating in the current collectors was incorrect if using the Finite Element Method ([#767](https://github.com/pybamm-team/PyBaMM/pull/767))
- Improved automatic broadcasting ([#747](https://github.com/pybamm-team/PyBaMM/pull/747))
- Fixed bug with wrong temperature in initial conditions ([#737](https://github.com/pybamm-team/PyBaMM/pull/737))
- Improved flexibility of parameter values so that parameters (such as diffusivity or current) can be set as functions or scalars ([#723](https://github.com/pybamm-team/PyBaMM/pull/723))
- Fixed a bug where boundary conditions were sometimes handled incorrectly in 1+1D models ([#713](https://github.com/pybamm-team/PyBaMM/pull/713))
- Corrected a sign error in Dirichlet boundary conditions in the Finite Element Method ([#706](https://github.com/pybamm-team/PyBaMM/pull/706))
- Passed the correct dimensional temperature to open circuit potential ([#702](https://github.com/pybamm-team/PyBaMM/pull/702))
- Added missing temperature dependence in electrolyte and interface submodels ([#698](https://github.com/pybamm-team/PyBaMM/pull/698))
- Fixed differentiation of functions that have more than one argument ([#687](https://github.com/pybamm-team/PyBaMM/pull/687))
- Added warning if `ProcessedVariable` is called outside its interpolation range ([#681](https://github.com/pybamm-team/PyBaMM/pull/681))
- Updated installation instructions for Mac OS ([#680](https://github.com/pybamm-team/PyBaMM/pull/680))
- Improved the way `ProcessedVariable` objects are created in higher dimensions ([#581](https://github.com/pybamm-team/PyBaMM/pull/581))

## Breaking changes

- Time for solver should now be given in seconds ([#832](https://github.com/pybamm-team/PyBaMM/pull/832))
- Model events are now represented as a list of `pybamm.Event` ([#759](https://github.com/pybamm-team/PyBaMM/issues/759)
- Removed `ParameterValues.update_model`, whose functionality is now replaced by `InputParameter` ([#801](https://github.com/pybamm-team/PyBaMM/pull/801))
- Removed `Outer` and `Kron` nodes as no longer used ([#777](https://github.com/pybamm-team/PyBaMM/pull/777))
- Moved `results` to separate repositories ([#761](https://github.com/pybamm-team/PyBaMM/pull/761))
- The parameters "Bruggeman coefficient" must now be specified separately as "Bruggeman coefficient (electrolyte)" and "Bruggeman coefficient (electrode)"
- The current classes (`GetConstantCurrent`, `GetUserCurrent` and `GetUserData`) have now been removed. Please refer to the [`change-input-current` notebook](https://github.com/pybamm-team/PyBaMM/blob/develop/docs/source/examples/notebooks/change-input-current.ipynb) for information on how to specify an input current
- Parameter functions must now use pybamm functions instead of numpy functions (e.g. `pybamm.exp` instead of `numpy.exp`), as these are then used to construct the expression tree directly. Generally, pybamm syntax follows numpy syntax; please get in touch if a function you need is missing.
- The current must now be updated by changing "Current function [A]" or "C-rate" instead of "Typical current [A]"

# [v0.1.0](https://github.com/pybamm-team/PyBaMM/tree/v0.1.0) - 2019-10-08

This is the first official version of PyBaMM.
Please note that PyBaMM in still under active development, and so the API may change in the future.

## Features

### Models

#### Lithium-ion

- Single Particle Model (SPM)
- Single Particle Model with electrolyte (SPMe)
- Doyle-Fuller-Newman (DFN) model

with the following optional physics:

- Thermal effects
- Fast diffusion in particles
- 2+1D (pouch cell)

#### Lead-acid

- Leading-Order Quasi-Static model
- First-Order Quasi-Static model
- Composite model
- Full model

with the following optional physics:

- Hydrolysis side reaction
- Capacitance effects
- 2+1D

### Spatial discretisations

- Finite Volume (1D only)
- Finite Element (scikit, 2D only)

### Solvers

- Scipy
- Scikits ODE
- Scikits DAE
- IDA KLU sparse linear solver (Sundials)
- Algebraic (root-finding)<|MERGE_RESOLUTION|>--- conflicted
+++ resolved
@@ -9,11 +9,8 @@
 
 ## Bug Fixes
 
-<<<<<<< HEAD
+- Fixed a bug where 1+1D and 2+1D models would not work with voltage or power controlled experiments([#3829](https://github.com/pybamm-team/PyBaMM/pull/3829))
 - Update IDAKLU solver to fail gracefully when a variable is requested that was not in the solves `output_variables` list ([#3803](https://github.com/pybamm-team/PyBaMM/pull/3803))
-=======
-- Fixed a bug where 1+1D and 2+1D models would not work with voltage or power controlled experiments([#3829](https://github.com/pybamm-team/PyBaMM/pull/3829))
->>>>>>> 28343994
 - Updated `_steps_util.py` to throw a specific exception when drive cycle starts at t>0 ([#3756](https://github.com/pybamm-team/PyBaMM/pull/3756))
 - Updated `plot_voltage_components.py` to support both `Simulation` and `Solution` objects. Added new methods in both `Simulation` and `Solution` classes for allow the syntax `simulation.plot_voltage_components` and `solution.plot_voltage_components`. Updated `test_plot_voltage_components.py` to reflect these changes ([#3723](https://github.com/pybamm-team/PyBaMM/pull/3723)).
 - The SEI thickness decreased at some intervals when the 'electron-migration limited' model was used. It has been corrected ([#3622](https://github.com/pybamm-team/PyBaMM/pull/3622))
