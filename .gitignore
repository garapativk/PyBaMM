--- conflicted
+++ resolved
@@ -69,12 +69,6 @@
 # sundials
 sundials
 sundials4
-<<<<<<< HEAD
-SuiteSparse
-
-# LGM50 files
-results/LGM50
-=======
 
 # third party
 third-party
@@ -88,4 +82,6 @@
 
 
 third-party/pybind11
->>>>>>> cb106dfb
+
+# LGM50 results
+results/LGM50/