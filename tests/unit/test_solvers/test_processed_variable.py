--- conflicted
+++ resolved
@@ -850,60 +850,6 @@
         # 2 scalars
         np.testing.assert_array_equal(processed_var(t=None, y=0.2, z=0.2).shape, ())
 
-<<<<<<< HEAD
-    def test_processed_variable_ode_pde_solution(self):
-        # without space
-        model = pybamm.BaseBatteryModel()
-        c = pybamm.Variable("c")
-        model.rhs = {c: -c}
-        model.initial_conditions = {c: 1}
-        model.variables = {"c": c}
-        modeltest = tests.StandardModelTest(model)
-        modeltest.test_all()
-        sol = modeltest.solution
-        np.testing.assert_array_almost_equal(sol["c"](sol.t), np.exp(-sol.t))
-
-        # with space
-        # set up and solve model
-        whole_cell = ["negative electrode", "separator", "positive electrode"]
-        model = pybamm.BaseBatteryModel()
-        model.length_scales = {
-            "negative electrode": pybamm.Scalar(1),
-            "separator": pybamm.Scalar(1),
-            "positive electrode": pybamm.Scalar(1),
-        }
-        c = pybamm.Variable("c", domain=whole_cell)
-        c_s = pybamm.Variable(
-            "c_s",
-            domain="negative particle",
-            auxiliary_domains={"secondary": ["negative electrode"]},
-        )
-        model.rhs = {c: -c, c_s: 1 - c_s}
-        model.initial_conditions = {c: 1, c_s: 0.5}
-        model.boundary_conditions = {
-            c: {"left": (0, "Neumann"), "right": (0, "Neumann")},
-            c_s: {"left": (0, "Neumann"), "right": (0, "Neumann")},
-        }
-        model.variables = {
-            "c": c,
-            "N": pybamm.grad(c),
-            "c_s": c_s,
-            "N_s": pybamm.grad(c_s),
-        }
-        modeltest = tests.StandardModelTest(model)
-        modeltest.test_all()
-        # set up testing
-        sol = modeltest.solution
-        x = pybamm.SpatialVariable("x", domain=whole_cell)
-        x_sol = modeltest.disc.process_symbol(x).entries[:, 0]
-
-        # test
-        np.testing.assert_array_almost_equal(
-            sol["c"](sol.t, x_sol), np.ones_like(x_sol)[:, np.newaxis] * np.exp(-sol.t)
-        )
-
-=======
->>>>>>> 77f71696
     def test_call_failure(self):
         # x domain
         var = pybamm.Variable("var x", domain=["negative electrode", "separator"])
