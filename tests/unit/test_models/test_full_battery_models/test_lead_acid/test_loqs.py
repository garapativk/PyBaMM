#
# Tests for the lead-acid LOQS model
#
import pybamm
import unittest


class TestLeadAcidLOQS(unittest.TestCase):
    def test_well_posed(self):
        options = {"thermal": None}
        model = pybamm.lead_acid.LOQS(options)
        model.check_well_posedness()

    def test_well_posed_with_convection(self):
        options = {"thermal": None, "convection": True}
        model = pybamm.lead_acid.LOQS(options)
        model.check_well_posedness()

    def test_default_geometry(self):
        options = {"thermal": None}
        model = pybamm.lead_acid.LOQS(options)
        self.assertIsInstance(model.default_geometry, pybamm.Geometry)
        self.assertTrue("negative particle" not in model.default_geometry)

    def test_default_spatial_methods(self):
        options = {"thermal": None}
        model = pybamm.lead_acid.LOQS(options)
        self.assertIsInstance(model.default_spatial_methods, dict)
        self.assertTrue("negative particle" not in model.default_geometry)

    def test_incompatible_options(self):
        options = {"bc_options": {"dimensionality": 1}}
        with self.assertRaises(pybamm.ModelError):
            pybamm.lead_acid.LOQS(options)


class TestLeadAcidLOQSWithSideReactions(unittest.TestCase):
<<<<<<< HEAD
    def test_well_posed_differential(self):
=======
    def test_well_posed(self):
>>>>>>> 7009484e
        options = {"surface form": "differential", "side reactions": ["oxygen"]}
        model = pybamm.lead_acid.LOQS(options)
        model.check_well_posedness()

<<<<<<< HEAD
    def test_well_posed_algebraic(self):
        options = {"surface form": "algebraic", "side reactions": ["oxygen"]}
        model = pybamm.lead_acid.LOQS(options)
        model.check_well_posedness()

=======
>>>>>>> 7009484e
    def test_varying_surface_area(self):
        options = {
            "surface form": "differential",
            "side reactions": ["oxygen"],
            "interfacial surface area": "varying",
        }
        model = pybamm.lead_acid.LOQS(options)
        model.check_well_posedness()

    def test_incompatible_options(self):
        options = {"side reactions": ["something"]}
        with self.assertRaises(pybamm.ModelError):
            pybamm.lead_acid.LOQS(options)


class TestLeadAcidLOQSSurfaceForm(unittest.TestCase):
    def test_well_posed_differential(self):
        options = {"surface form": "differential"}
        model = pybamm.lead_acid.LOQS(options)
        model.check_well_posedness()

    def test_well_posed_algebraic(self):
        options = {"surface form": "algebraic"}
        model = pybamm.lead_acid.LOQS(options)
        model.check_well_posedness()

    def test_well_posed_1plus1D(self):
        options = {"surface form": "differential", "bc_options": {"dimensionality": 1}}
        model = pybamm.lead_acid.LOQS(options)
        model.check_well_posedness()

    @unittest.skipIf(pybamm.have_scikits_odes(), "scikits.odes not installed")
    def test_default_solver(self):
        options = {"surface form": "differential"}
        model = pybamm.lead_acid.LOQS(options)
        self.assertIsInstance(model.default_solver, pybamm.ScipySolver)
        options = {"surface form": "differential", "bc_options": {"dimensionality": 1}}
        model = pybamm.lead_acid.LOQS(options)
        self.assertIsInstance(model.default_solver, pybamm.ScipySolver)
        options = {"surface form": "algebraic"}
        model = pybamm.lead_acid.LOQS(options)
        self.assertIsInstance(model.default_solver, pybamm.ScikitsDaeSolver)

    def test_default_geometry(self):
        options = {"surface form": "differential"}
        model = pybamm.lead_acid.LOQS(options)
        self.assertNotIn("current collector", model.default_geometry)
        options["bc_options"] = {"dimensionality": 1}
        model = pybamm.lead_acid.LOQS(options)
        self.assertIn("current collector", model.default_geometry)


if __name__ == "__main__":
    print("Add -v for more debug output")
    import sys

    if "-v" in sys.argv:
        debug = True
    pybamm.settings.debug_mode = True
    unittest.main()<|MERGE_RESOLUTION|>--- conflicted
+++ resolved
@@ -35,23 +35,16 @@
 
 
 class TestLeadAcidLOQSWithSideReactions(unittest.TestCase):
-<<<<<<< HEAD
     def test_well_posed_differential(self):
-=======
-    def test_well_posed(self):
->>>>>>> 7009484e
         options = {"surface form": "differential", "side reactions": ["oxygen"]}
         model = pybamm.lead_acid.LOQS(options)
         model.check_well_posedness()
 
-<<<<<<< HEAD
     def test_well_posed_algebraic(self):
         options = {"surface form": "algebraic", "side reactions": ["oxygen"]}
         model = pybamm.lead_acid.LOQS(options)
         model.check_well_posedness()
 
-=======
->>>>>>> 7009484e
     def test_varying_surface_area(self):
         options = {
             "surface form": "differential",
