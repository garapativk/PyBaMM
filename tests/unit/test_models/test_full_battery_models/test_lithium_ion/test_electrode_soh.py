--- conflicted
+++ resolved
@@ -24,13 +24,9 @@
 
         inputs = {"V_max": Vmax, "V_min": Vmin, "n_Li": n_Li, "C_n": Cn, "C_p": Cp}
         # Solve the model and check outputs
-<<<<<<< HEAD
-        sol = pybamm.lithium_ion.solve_electrode_soh(x100_sim, C_sim, inputs, parameter_values)
-=======
         sol = pybamm.lithium_ion.solve_electrode_soh(
             x100_sim, C_sim, inputs, parameter_values
         )
->>>>>>> 7163ed94
 
         self.assertAlmostEqual(sol["Up(y_100) - Un(x_100)"].data[0], Vmax, places=5)
         self.assertAlmostEqual(sol["Up(y_0) - Un(x_0)"].data[0], Vmin, places=5)
@@ -77,13 +73,9 @@
         inputs = {"V_min": V_min, "V_max": V_max, "C_n": C_n, "C_p": C_p, "n_Li": n_Li}
 
         # Solve the model and check outputs
-<<<<<<< HEAD
-        esoh_sol = pybamm.lithium_ion.solve_electrode_soh(x100_sim, C_sim, inputs, parameter_values)
-=======
         esoh_sol = pybamm.lithium_ion.solve_electrode_soh(
             x100_sim, C_sim, inputs, parameter_values
         )
->>>>>>> 7163ed94
 
         x, y = pybamm.lithium_ion.get_initial_stoichiometries(1, parameter_values)
         self.assertAlmostEqual(x, esoh_sol["x_100"].data[0])
