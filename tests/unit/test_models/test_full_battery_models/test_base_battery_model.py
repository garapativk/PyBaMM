#
# Tests for the base battery model class
#
from pybamm.models.full_battery_models.base_battery_model import BatteryModelOptions
import pybamm
import unittest
import io
from contextlib import redirect_stdout

OPTIONS_DICT = {
    "surface form": "differential",
    "loss of active material": "stress-driven",
    "thermal": "x-full",
}

PRINT_OPTIONS_OUTPUT = """\
'calculate discharge energy': 'false' (possible: ['false', 'true'])
'cell geometry': 'pouch' (possible: ['arbitrary', 'pouch'])
'calculate heat source for isothermal models': 'false' (possible: ['false', 'true'])
'convection': 'none' (possible: ['none', 'uniform transverse', 'full transverse'])
'current collector': 'uniform' (possible: ['uniform', 'potential pair', 'potential pair quite conductive'])
'dimensionality': 0 (possible: [0, 1, 2])
'electrolyte conductivity': 'default' (possible: ['default', 'full', 'leading order', 'composite', 'integrated'])
'hydrolysis': 'false' (possible: ['false', 'true'])
'intercalation kinetics': 'symmetric Butler-Volmer' (possible: ['symmetric Butler-Volmer', 'asymmetric Butler-Volmer', 'linear', 'Marcus', 'Marcus-Hush-Chidsey'])
'interface utilisation': 'full' (possible: ['full', 'constant', 'current-driven'])
'lithium plating': 'none' (possible: ['none', 'reversible', 'partially reversible', 'irreversible'])
'lithium plating porosity change': 'false' (possible: ['false', 'true'])
'loss of active material': 'stress-driven' (possible: ['none', 'stress-driven', 'reaction-driven', 'stress and reaction-driven'])
'open circuit potential': 'single' (possible: ['single', 'current sigmoid'])
'operating mode': 'current' (possible: ['current', 'voltage', 'power', 'differential power', 'explicit power', 'resistance', 'differential resistance', 'explicit resistance', 'CCCV'])
'particle': 'Fickian diffusion' (possible: ['Fickian diffusion', 'fast diffusion', 'uniform profile', 'quadratic profile', 'quartic profile'])
'particle mechanics': 'swelling only' (possible: ['none', 'swelling only', 'swelling and cracking'])
'particle phases': '1' (possible: ['1', '2'])
'particle shape': 'spherical' (possible: ['spherical', 'no particles'])
'particle size': 'single' (possible: ['single', 'distribution'])
'SEI': 'none' (possible: ['none', 'constant', 'reaction limited', 'reaction limited (asymmetric)', 'solvent-diffusion limited', 'electron-migration limited', 'interstitial-diffusion limited', 'ec reaction limited', 'ec reaction limited (asymmetric)'])
'SEI film resistance': 'none' (possible: ['none', 'distributed', 'average'])
'SEI on cracks': 'false' (possible: ['false', 'true'])
'SEI porosity change': 'false' (possible: ['false', 'true'])
'stress-induced diffusion': 'true' (possible: ['false', 'true'])
'surface form': 'differential' (possible: ['false', 'differential', 'algebraic'])
'thermal': 'x-full' (possible: ['isothermal', 'lumped', 'x-lumped', 'x-full'])
'total interfacial current density as a state': 'false' (possible: ['false', 'true'])
'working electrode': 'both' (possible: ['both', 'negative', 'positive'])
'x-average side reactions': 'false' (possible: ['false', 'true'])
"""  # noqa: E501


class TestBaseBatteryModel(unittest.TestCase):
    def test_process_parameters_and_discretise(self):
        model = pybamm.lithium_ion.SPM()
        # Set up geometry and parameters
        geometry = model.default_geometry
        parameter_values = model.default_parameter_values
        parameter_values.process_geometry(geometry)
        # Set up discretisation
        mesh = pybamm.Mesh(geometry, model.default_submesh_types, model.default_var_pts)
        disc = pybamm.Discretisation(mesh, model.default_spatial_methods)
        # Process expression
        c = (
            pybamm.Parameter("Negative electrode thickness [m]")
            * model.variables["X-averaged negative particle concentration [mol.m-3]"]
        )
        processed_c = model.process_parameters_and_discretise(c, parameter_values, disc)
        self.assertIsInstance(processed_c, pybamm.Multiplication)
        self.assertIsInstance(processed_c.left, pybamm.Scalar)
        self.assertIsInstance(processed_c.right, pybamm.StateVector)
        # Process flux manually and check result against flux computed in particle
        # submodel
        c_n = model.variables["X-averaged negative particle concentration [mol.m-3]"]
        T = pybamm.PrimaryBroadcast(
            model.variables["X-averaged negative electrode temperature [K]"],
            ["negative particle"],
        )
        D = model.param.n.prim.D(c_n, T)
        N = -D * pybamm.grad(c_n)

        flux_1 = model.process_parameters_and_discretise(N, parameter_values, disc)
        flux_2 = model.variables["X-averaged negative particle flux [mol.m-2.s-1]"]
        param_flux_2 = parameter_values.process_symbol(flux_2)
        disc_flux_2 = disc.process_symbol(param_flux_2)
        self.assertEqual(flux_1, disc_flux_2)

    def test_summary_variables(self):
        model = pybamm.BaseBatteryModel()
        model.variables["var"] = pybamm.Scalar(1)
        model.summary_variables = ["var"]
        self.assertEqual(model.summary_variables, ["var"])
        with self.assertRaisesRegex(KeyError, "No cycling variable defined"):
            model.summary_variables = ["bad var"]

    def test_default_geometry(self):

        model = pybamm.BaseBatteryModel({"dimensionality": 0})
        self.assertEqual(
            model.default_geometry["current collector"]["z"]["position"], 1
        )
        model = pybamm.BaseBatteryModel({"dimensionality": 1})
        self.assertEqual(model.default_geometry["current collector"]["z"]["min"], 0)
        model = pybamm.BaseBatteryModel({"dimensionality": 2})
        self.assertEqual(model.default_geometry["current collector"]["y"]["min"], 0)

    def test_default_submesh_types(self):
        model = pybamm.BaseBatteryModel({"dimensionality": 0})
        self.assertTrue(
            issubclass(
                model.default_submesh_types["current collector"],
                pybamm.SubMesh0D,
            )
        )
        model = pybamm.BaseBatteryModel({"dimensionality": 1})
        self.assertTrue(
            issubclass(
                model.default_submesh_types["current collector"],
                pybamm.Uniform1DSubMesh,
            )
        )
        model = pybamm.BaseBatteryModel({"dimensionality": 2})
        self.assertTrue(
            issubclass(
                model.default_submesh_types["current collector"],
                pybamm.ScikitUniform2DSubMesh,
            )
        )

    def test_default_var_pts(self):
        var_pts = {
            "x_n": 20,
            "x_s": 20,
            "x_p": 20,
            "r_n": 20,
            "r_n_prim": 20,
            "r_n_sec": 20,
            "r_p": 20,
            "r_p_prim": 20,
            "r_p_sec": 20,
            "y": 10,
            "z": 10,
            "R_n": 30,
            "R_p": 30,
        }
        model = pybamm.BaseBatteryModel({"dimensionality": 0})
        self.assertDictEqual(var_pts, model.default_var_pts)

        var_pts.update({"x_n": 10, "x_s": 10, "x_p": 10})
        model = pybamm.BaseBatteryModel({"dimensionality": 2})
        self.assertDictEqual(var_pts, model.default_var_pts)

    def test_default_spatial_methods(self):
        model = pybamm.BaseBatteryModel({"dimensionality": 0})
        self.assertIsInstance(
            model.default_spatial_methods["current collector"],
            pybamm.ZeroDimensionalSpatialMethod,
        )
        model = pybamm.BaseBatteryModel({"dimensionality": 1})
        self.assertIsInstance(
            model.default_spatial_methods["current collector"], pybamm.FiniteVolume
        )
        model = pybamm.BaseBatteryModel({"dimensionality": 2})
        self.assertIsInstance(
            model.default_spatial_methods["current collector"],
            pybamm.ScikitFiniteElement,
        )

    def test_options(self):
        with self.assertRaisesRegex(pybamm.OptionError, "Option"):
            pybamm.BaseBatteryModel({"bad option": "bad option"})
        with self.assertRaisesRegex(pybamm.OptionError, "current collector model"):
            pybamm.BaseBatteryModel({"current collector": "bad current collector"})
        with self.assertRaisesRegex(pybamm.OptionError, "thermal"):
            pybamm.BaseBatteryModel({"thermal": "bad thermal"})
        with self.assertRaisesRegex(pybamm.OptionError, "cell geometry"):
            pybamm.BaseBatteryModel({"cell geometry": "bad geometry"})
        with self.assertRaisesRegex(pybamm.OptionError, "dimensionality"):
            pybamm.BaseBatteryModel({"dimensionality": 5})
        with self.assertRaisesRegex(pybamm.OptionError, "current collector"):
            pybamm.BaseBatteryModel(
                {"dimensionality": 1, "current collector": "bad option"}
            )
        with self.assertRaisesRegex(pybamm.OptionError, "1D current collectors"):
            pybamm.BaseBatteryModel(
                {
                    "current collector": "potential pair",
                    "dimensionality": 1,
                    "thermal": "x-full",
                }
            )
        with self.assertRaisesRegex(pybamm.OptionError, "2D current collectors"):
            pybamm.BaseBatteryModel(
                {
                    "current collector": "potential pair",
                    "dimensionality": 2,
                    "thermal": "x-full",
                }
            )
        with self.assertRaisesRegex(pybamm.OptionError, "surface form"):
            pybamm.BaseBatteryModel({"surface form": "bad surface form"})
        with self.assertRaisesRegex(pybamm.OptionError, "convection"):
            pybamm.BaseBatteryModel({"convection": "bad convection"})
        with self.assertRaisesRegex(
            pybamm.OptionError, "cannot have transverse convection in 0D model"
        ):
            pybamm.BaseBatteryModel({"convection": "full transverse"})
        with self.assertRaisesRegex(pybamm.OptionError, "particle"):
            pybamm.BaseBatteryModel({"particle": "bad particle"})
        with self.assertRaisesRegex(pybamm.OptionError, "The 'fast diffusion'"):
            pybamm.BaseBatteryModel({"particle": "fast diffusion"})
        with self.assertRaisesRegex(pybamm.OptionError, "particle shape"):
            pybamm.BaseBatteryModel({"particle shape": "bad particle shape"})
        with self.assertRaisesRegex(pybamm.OptionError, "operating mode"):
            pybamm.BaseBatteryModel({"operating mode": "bad operating mode"})
        with self.assertRaisesRegex(pybamm.OptionError, "electrolyte conductivity"):
            pybamm.BaseBatteryModel(
                {"electrolyte conductivity": "bad electrolyte conductivity"}
            )

        # SEI options
        with self.assertRaisesRegex(pybamm.OptionError, "SEI"):
            pybamm.BaseBatteryModel({"SEI": "bad sei"})
        with self.assertRaisesRegex(pybamm.OptionError, "SEI film resistance"):
            pybamm.BaseBatteryModel({"SEI film resistance": "bad SEI film resistance"})
        with self.assertRaisesRegex(pybamm.OptionError, "SEI porosity change"):
            pybamm.BaseBatteryModel({"SEI porosity change": "bad SEI porosity change"})
        with self.assertRaisesRegex(
            pybamm.OptionError, "SEI porosity change must now be given in string format"
        ):
            pybamm.BaseBatteryModel({"SEI porosity change": True})
        # changing defaults based on other options
        model = pybamm.BaseBatteryModel()
        self.assertEqual(model.options["SEI film resistance"], "none")
        model = pybamm.BaseBatteryModel({"SEI": "constant"})
        self.assertEqual(model.options["SEI film resistance"], "distributed")
        self.assertEqual(
            model.options["total interfacial current density as a state"], "true"
        )
        model = pybamm.BaseBatteryModel(
            {"SEI film resistance": "average", "particle phases": "2"}
        )
        self.assertEqual(
            model.options["total interfacial current density as a state"], "true"
        )
        with self.assertRaisesRegex(pybamm.OptionError, "must be 'true'"):
            pybamm.BaseBatteryModel(
                {
                    "SEI film resistance": "distributed",
                    "total interfacial current density as a state": "false",
                }
            )
        with self.assertRaisesRegex(pybamm.OptionError, "must be 'true'"):
            pybamm.BaseBatteryModel(
                {
                    "SEI film resistance": "average",
                    "particle phases": "2",
                    "total interfacial current density as a state": "false",
                }
            )

        # loss of active material model
        with self.assertRaisesRegex(pybamm.OptionError, "loss of active material"):
            pybamm.BaseBatteryModel({"loss of active material": "bad LAM model"})
        with self.assertRaisesRegex(pybamm.OptionError, "loss of active material"):
            # can't have a 3-tuple
            pybamm.BaseBatteryModel(
                {
                    "loss of active material": (
                        "bad LAM model",
                        "bad LAM model",
                        "bad LAM model",
                    )
                }
            )

        # check default options change
        model = pybamm.BaseBatteryModel(
            {"loss of active material": "stress-driven", "SEI on cracks": "true"}
        )
        self.assertEqual(
            model.options["particle mechanics"],
            ("swelling and cracking", "swelling only"),
        )
        self.assertEqual(model.options["stress-induced diffusion"], "true")

        # crack model
        with self.assertRaisesRegex(pybamm.OptionError, "particle mechanics"):
            pybamm.BaseBatteryModel({"particle mechanics": "bad particle cracking"})
        with self.assertRaisesRegex(pybamm.OptionError, "particle cracking"):
            pybamm.BaseBatteryModel({"particle cracking": "bad particle cracking"})

        # SEI on cracks
        with self.assertRaisesRegex(pybamm.OptionError, "SEI on cracks"):
            pybamm.BaseBatteryModel({"SEI on cracks": "bad SEI on cracks"})
        with self.assertRaisesRegex(NotImplementedError, "SEI on cracks not yet"):
            pybamm.BaseBatteryModel(
                {
                    "SEI on cracks": "true",
                    "working electrode": "positive",
                }
            )

        # plating model
        with self.assertRaisesRegex(pybamm.OptionError, "lithium plating"):
            pybamm.BaseBatteryModel({"lithium plating": "bad plating"})

        with self.assertRaisesRegex(
            pybamm.OptionError, "lithium plating porosity change"
        ):
            pybamm.BaseBatteryModel(
                {
                    "lithium plating porosity change": "bad lithium "
                    "plating porosity change"
                }
            )
        # stress-induced diffusion
        with self.assertRaisesRegex(pybamm.OptionError, "cannot have stress"):
            pybamm.BaseBatteryModel({"stress-induced diffusion": "true"})

        # hydrolysis
        with self.assertRaisesRegex(pybamm.OptionError, "surface formulation"):
            pybamm.lead_acid.LOQS({"hydrolysis": "true", "surface form": "false"})

        # timescale
        with self.assertRaisesRegex(pybamm.OptionError, "timescale"):
            pybamm.BaseBatteryModel({"timescale": "bad timescale"})

        # thermal x-lumped
        with self.assertRaisesRegex(pybamm.OptionError, "x-lumped"):
            pybamm.lithium_ion.BaseModel(
                {"cell geometry": "arbitrary", "thermal": "x-lumped"}
            )

        # thermal half-cell
        with self.assertRaisesRegex(pybamm.OptionError, "X-full"):
            pybamm.BaseBatteryModel(
                {"thermal": "x-full", "working electrode": "positive"}
            )
        with self.assertRaisesRegex(pybamm.OptionError, "X-lumped"):
            pybamm.BaseBatteryModel(
                {
                    "dimensionality": 2,
                    "thermal": "x-lumped",
                    "working electrode": "positive",
                }
            )

        # phases
        with self.assertRaisesRegex(pybamm.OptionError, "multiple particle phases"):
            pybamm.BaseBatteryModel({"particle phases": "2", "surface form": "false"})

    def test_build_twice(self):
        model = pybamm.lithium_ion.SPM()  # need to pick a model to set vars and build
        with self.assertRaisesRegex(pybamm.ModelError, "Model already built"):
            model.build_model()

    def test_get_coupled_variables(self):
        model = pybamm.lithium_ion.BaseModel()
        model.submodels["current collector"] = pybamm.current_collector.Uniform(
            model.param
        )
        with self.assertRaisesRegex(pybamm.ModelError, "Missing variable"):
            model.build_model()

    def test_default_solver(self):
        model = pybamm.BaseBatteryModel()
        self.assertIsInstance(model.default_solver, pybamm.CasadiSolver)

        # check that default_solver gives you a new solver, not an internal object
        solver = model.default_solver
        solver = pybamm.BaseModel()
        self.assertIsInstance(model.default_solver, pybamm.CasadiSolver)
        self.assertIsInstance(solver, pybamm.BaseModel)

        # check that adding algebraic variables gives algebraic solver
        a = pybamm.Variable("a")
        model.algebraic = {a: a - 1}
        self.assertIsInstance(model.default_solver, pybamm.CasadiAlgebraicSolver)

<<<<<<< HEAD
=======
    def test_timescale(self):
        model = pybamm.BaseModel()
        self.assertEqual(model.timescale.evaluate(), 1)

    def test_option_type(self):
        # no entry gets default options
        model = pybamm.BaseBatteryModel()
        self.assertIsInstance(model.options, pybamm.BatteryModelOptions)

        # dict options get converted to BatteryModelOptions
        model = pybamm.BaseBatteryModel({"thermal": "isothermal"})
        self.assertIsInstance(model.options, pybamm.BatteryModelOptions)

        # special dict types are not changed
        options = pybamm.FuzzyDict({"thermal": "isothermal"})
        model = pybamm.BaseBatteryModel(options)
        self.assertEqual(model.options, options)

>>>>>>> bf76f861

class TestOptions(unittest.TestCase):
    def test_print_options(self):
        with io.StringIO() as buffer, redirect_stdout(buffer):
            BatteryModelOptions(OPTIONS_DICT).print_options()
            output = buffer.getvalue()
        self.assertEqual(output, PRINT_OPTIONS_OUTPUT)

    def test_option_phases(self):
        options = BatteryModelOptions({})
        self.assertEqual(
            options.phases, {"negative": ["primary"], "positive": ["primary"]}
        )
        options = BatteryModelOptions({"particle phases": ("1", "2")})
        self.assertEqual(
            options.phases,
            {"negative": ["primary"], "positive": ["primary", "secondary"]},
        )

    def test_domain_options(self):
        options = BatteryModelOptions(
            {"particle": ("Fickian diffusion", "quadratic profile")}
        )
        self.assertEqual(options.negative["particle"], "Fickian diffusion")
        self.assertEqual(options.positive["particle"], "quadratic profile")
        # something that is the same in both domains
        self.assertEqual(options.negative["thermal"], "isothermal")
        self.assertEqual(options.positive["thermal"], "isothermal")

    def test_domain_phase_options(self):
        options = BatteryModelOptions(
            {"particle mechanics": (("swelling only", "swelling and cracking"), "none")}
        )
        self.assertEqual(
            options.negative["particle mechanics"],
            ("swelling only", "swelling and cracking"),
        )
        self.assertEqual(
            options.negative.primary["particle mechanics"], "swelling only"
        )
        self.assertEqual(
            options.negative.secondary["particle mechanics"], "swelling and cracking"
        )
        self.assertEqual(options.positive["particle mechanics"], "none")
        self.assertEqual(options.positive.primary["particle mechanics"], "none")
        self.assertEqual(options.positive.secondary["particle mechanics"], "none")

    def test_whole_cell_domains(self):
        options = BatteryModelOptions({"working electrode": "positive"})
        self.assertEqual(
            options.whole_cell_domains, ["separator", "positive electrode"]
        )

        options = BatteryModelOptions({"working electrode": "negative"})
        self.assertEqual(
            options.whole_cell_domains, ["negative electrode", "separator"]
        )

        options = BatteryModelOptions({})
        self.assertEqual(
            options.whole_cell_domains,
            ["negative electrode", "separator", "positive electrode"],
        )


if __name__ == "__main__":
    print("Add -v for more debug output")
    import sys

    if "-v" in sys.argv:
        debug = True
    pybamm.settings.debug_mode = True
    unittest.main()<|MERGE_RESOLUTION|>--- conflicted
+++ resolved
@@ -375,12 +375,6 @@
         model.algebraic = {a: a - 1}
         self.assertIsInstance(model.default_solver, pybamm.CasadiAlgebraicSolver)
 
-<<<<<<< HEAD
-=======
-    def test_timescale(self):
-        model = pybamm.BaseModel()
-        self.assertEqual(model.timescale.evaluate(), 1)
-
     def test_option_type(self):
         # no entry gets default options
         model = pybamm.BaseBatteryModel()
@@ -395,7 +389,6 @@
         model = pybamm.BaseBatteryModel(options)
         self.assertEqual(model.options, options)
 
->>>>>>> bf76f861
 
 class TestOptions(unittest.TestCase):
     def test_print_options(self):
