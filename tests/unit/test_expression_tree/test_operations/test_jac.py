--- conflicted
+++ resolved
@@ -104,11 +104,6 @@
         jacobian = np.array([[0, 0, 1 / 16, 0], [0, 0, 0, 1 / 25]])
         dfunc_dy = func.jac(y).evaluate(y=y0)
         np.testing.assert_array_equal(jacobian, dfunc_dy.toarray())
-
-<<<<<<< HEAD
-        func = pybamm.AbsoluteValue(v)
-        with self.assertRaises(pybamm.UndefinedOperationError):
-            func.jac(y)
 
     def test_linear_ydot(self):
         y = pybamm.StateVector(slice(0, 4))
@@ -151,8 +146,6 @@
         dfunc_dy = func.jac(y_dot).evaluate(y=y0, y_dot=y_dot0)
         np.testing.assert_array_equal(jacobian, dfunc_dy.toarray())
 
-=======
->>>>>>> 986ff2c7
     def test_functions(self):
         y = pybamm.StateVector(slice(0, 4))
         u = pybamm.StateVector(slice(0, 2))
