#
# Tests for the Scikits Solver class
#
from __future__ import absolute_import, division
from __future__ import print_function, unicode_literals
import pybamm
from pybamm.solvers.scikits_ode_solver import scikits_odes_spec
from tests import StandardModelTest

import unittest
import numpy as np
import autograd.numpy as auto_np


@unittest.skipIf(scikits_odes_spec is None, "scikits.odes not installed")
class TestScikitsSolver(unittest.TestCase):
    def test_ode_integrate(self):
        # Constant
        solver = pybamm.ScikitsOdeSolver(tol=1e-8)

        def constant_growth(t, y):
            return 0.5 * auto_np.ones_like(y)

        y0 = np.array([0.0])
        t_eval = np.linspace(0, 1, 100)
        t_sol, y_sol = solver.integrate(constant_growth, y0, t_eval)
        np.testing.assert_array_equal(t_sol, t_eval)
        np.testing.assert_allclose(0.5 * t_sol, y_sol[0])

        # Exponential decay
        solver = pybamm.ScikitsOdeSolver(tol=1e-8)

        def exponential_decay(t, y):
            return -0.1 * y

        y0 = np.array([1.0])
        t_eval = np.linspace(0, 1, 100)
        t_sol, y_sol = solver.integrate(exponential_decay, y0, t_eval)
        np.testing.assert_allclose(y_sol[0], np.exp(-0.1 * t_sol))

    def test_ode_integrate_with_event(self):
        # Constant
        solver = pybamm.ScikitsOdeSolver(tol=1e-8)

        def constant_decay(t, y):
            return -2 * auto_np.ones_like(y)

        def y_equal_0(t, y):
            return y[0]

        y0 = np.array([1.0])
        t_eval = np.linspace(0, 1, 100)
        t_sol, y_sol = solver.integrate(constant_decay, y0, t_eval, events=[y_equal_0])
        np.testing.assert_allclose(1 - 2 * t_sol, y_sol[0])
        self.assertLess(len(t_sol), len(t_eval))
        np.testing.assert_array_less(0, y_sol[0])
        np.testing.assert_array_less(t_sol, 0.5)

        # Expnonential growth
        solver = pybamm.ScikitsOdeSolver(tol=1e-8)

        def exponential_growth(t, y):
            return y

        def y_eq_9(t, y):
            return y - 9

        def ysq_eq_7(t, y):
            return y ** 2 - 7

        y0 = np.array([1.0])
        t_eval = np.linspace(0, 3, 100)
        t_sol, y_sol = solver.integrate(
            exponential_growth, y0, t_eval, events=[y_eq_9, ysq_eq_7]
        )
        self.assertLess(len(t_sol), len(t_eval))
        np.testing.assert_allclose(np.exp(t_sol), y_sol[0], rtol=1e-4)
        np.testing.assert_array_less(y_sol, 9)
        np.testing.assert_array_less(y_sol ** 2, 7)

    def test_ode_integrate_with_autograd(self):
        # Linear
        solver = pybamm.ScikitsOdeSolver(tol=1e-8)

        def linear_ode(t, y):
            return auto_np.array([0.5 * auto_np.ones_like(y[0]), 2 - y[0]])

        y0 = np.array([0.0, 0.0])
        t_eval = np.linspace(0, 1, 100)
        t_sol, y_sol = solver.integrate(linear_ode, y0, t_eval)
        np.testing.assert_array_equal(t_sol, t_eval)
        np.testing.assert_allclose(0.5 * t_sol, y_sol[0])
        np.testing.assert_allclose(2.0 * t_sol - 0.25 * t_sol ** 2, y_sol[1], rtol=1e-4)

        jacobian = np.array([[0.0, 0.0], [-1.0, 0.0]])
        jacfn = pybamm.JacobianFunctionCV()
        jacfn.set_jacobian(derivs=linear_ode)
        np.testing.assert_allclose(jacfn.jacobian(0.0, y0), jacobian)

        # Nonlinear exponential grwoth
        solver = pybamm.ScikitsOdeSolver(tol=1e-8)

        def exponential_growth(t, y):
            return auto_np.array([y[0], (1.0 - y[0]) * y[1]])

        y0 = np.array([1.0, 1.0])
        t_eval = np.linspace(0, 1, 100)
        t_sol, y_sol = solver.integrate(exponential_growth, y0, t_eval)
        np.testing.assert_array_equal(t_sol, t_eval)
        np.testing.assert_allclose(np.exp(t_sol), y_sol[0], rtol=1e-4)
        np.testing.assert_allclose(
            np.exp(1 + t_sol - np.exp(t_sol)), y_sol[1], rtol=1e-4
        )

        def jac(y):
            return np.array([[1.0, 0.0], [-y[1], 1 - y[0]]])

        jacfn = pybamm.JacobianFunctionCV()
        jacfn.set_jacobian(derivs=exponential_growth)
        np.testing.assert_allclose(jacfn.jacobian(0.0, y0), jac(y0))
        np.testing.assert_allclose(
            jacfn.jacobian(t_sol[-1], y_sol[:, -1]), jac(y_sol[:, -1])
        )

    def test_dae_integrate(self):
        # Constant
        solver = pybamm.ScikitsDaeSolver(tol=1e-8)

        def constant_growth_dae(t, y, ydot):
            return auto_np.array(
                [0.5 * auto_np.ones_like(y[0]) - ydot[0], 2 * y[0] - y[1]]
            )

<<<<<<< HEAD
        y0 = np.array([0.0, 0.0])
        ydot0 = np.array([0.5, 1.0])
=======
        y0 = np.array([0, 0])
>>>>>>> 3f367f42
        t_eval = np.linspace(0, 1, 100)
        t_sol, y_sol = solver.integrate(constant_growth_dae, y0, t_eval)
        np.testing.assert_array_equal(t_sol, t_eval)
        np.testing.assert_allclose(0.5 * t_sol, y_sol[0])
        np.testing.assert_allclose(1.0 * t_sol, y_sol[1])

        # Exponential decay
        solver = pybamm.ScikitsDaeSolver(tol=1e-8)

        def exponential_decay_dae(t, y, ydot):
            return auto_np.array([-0.1 * y[0] - ydot[0], 2 * y[0] - y[1]])

<<<<<<< HEAD
        y0 = np.array([1.0, 2.0])
        ydot0 = np.array([-0.1, -0.2])
=======
        y0 = np.array([1, 2])
>>>>>>> 3f367f42
        t_eval = np.linspace(0, 1, 100)
        t_sol, y_sol = solver.integrate(exponential_decay_dae, y0, t_eval)
        np.testing.assert_allclose(y_sol[0], np.exp(-0.1 * t_sol))
        np.testing.assert_allclose(y_sol[1], 2 * np.exp(-0.1 * t_sol))

    def test_dae_integrate_bad_ics(self):
        # Constant
        solver = pybamm.ScikitsDaeSolver(tol=1e-8)

        def constant_growth_dae(t, y, ydot):
            return [0.5 * np.ones_like(y[0]) - ydot[0], 2 * y[0] - y[1]]

        def constant_growth_dae_rhs(t, y):
            return np.array([constant_growth_dae(t, y, [0])[0]])

        def constant_growth_dae_algebraic(t, y):
            return np.array([constant_growth_dae(t, y, [0])[1]])

        y0_guess = np.array([0, 1])
        t_eval = np.linspace(0, 1, 100)
        y0 = solver.calculate_consistent_initial_conditions(
            constant_growth_dae_rhs, constant_growth_dae_algebraic, y0_guess
        )
        # check y0
        np.testing.assert_array_equal(y0, [0, 0])
        # check dae solutions
        t_sol, y_sol = solver.integrate(constant_growth_dae, y0, t_eval)
        np.testing.assert_array_equal(t_sol, t_eval)
        np.testing.assert_allclose(0.5 * t_sol, y_sol[0])
        np.testing.assert_allclose(1.0 * t_sol, y_sol[1])

        # Exponential decay
        solver = pybamm.ScikitsDaeSolver(tol=1e-8)

        def exponential_decay_dae(t, y, ydot):
            return [-0.1 * y[0] - ydot[0], 2 * y[0] - y[1]]

        y0 = np.array([1, 2])
        t_eval = np.linspace(0, 1, 100)
        t_sol, y_sol = solver.integrate(exponential_decay_dae, y0, t_eval)
        np.testing.assert_allclose(y_sol[0], np.exp(-0.1 * t_sol))
        np.testing.assert_allclose(y_sol[1], 2 * np.exp(-0.1 * t_sol))

    def test_dae_integrate_with_event(self):
        # Constant
        solver = pybamm.ScikitsDaeSolver(tol=1e-8)

        def constant_growth_dae(t, y, ydot):
            return auto_np.array(
                [0.5 * auto_np.ones_like(y[0]) - ydot[0], 2 * y[0] - y[1]]
            )

        def y0_eq_2(t, y):
            return y[0] - 2

        def y1_eq_5(t, y):
            return y[1] - 5

<<<<<<< HEAD
        y0 = np.array([0.0, 0.0])
        ydot0 = np.array([0.5, 1.0])
=======
        y0 = np.array([0, 0])
>>>>>>> 3f367f42
        t_eval = np.linspace(0, 7, 100)
        t_sol, y_sol = solver.integrate(
            constant_growth_dae, y0, t_eval, events=[y0_eq_2, y1_eq_5]
        )
        self.assertLess(len(t_sol), len(t_eval))
        np.testing.assert_allclose(0.5 * t_sol, y_sol[0])
        np.testing.assert_allclose(1.0 * t_sol, y_sol[1])
        np.testing.assert_array_less(y_sol[0], 2)
        np.testing.assert_array_less(y_sol[1], 5)

        # Exponential decay
        solver = pybamm.ScikitsDaeSolver(tol=1e-8)

        def exponential_decay_dae(t, y, ydot):
            return auto_np.array([-0.1 * y[0] - ydot[0], 2 * y[0] - y[1]])

        def y0_eq_0pt9(t, y):
            return y[0] - 0.9

        def t_eq_0pt5(t, y):
            return t - 0.5

<<<<<<< HEAD
        y0 = np.array([1.0, 2.0])
        ydot0 = np.array([-0.1, -0.2])
=======
        y0 = np.array([1, 2])
>>>>>>> 3f367f42
        t_eval = np.linspace(0, 1, 100)
        t_sol, y_sol = solver.integrate(
            exponential_decay_dae, y0, t_eval, events=[y0_eq_0pt9, t_eq_0pt5]
        )

        self.assertLess(len(t_sol), len(t_eval))
        np.testing.assert_allclose(y_sol[0], np.exp(-0.1 * t_sol))
        np.testing.assert_allclose(y_sol[1], 2 * np.exp(-0.1 * t_sol))
        np.testing.assert_array_less(0.9, y_sol[0])
        np.testing.assert_array_less(t_sol, 0.5)

    def test_dae_integrate_with_autograd(self):
        # Constant
        solver = pybamm.ScikitsDaeSolver(tol=1e-8)

        def constant_growth_dae(t, y, ydot):
            return auto_np.array(
                [0.5 * auto_np.ones_like(y[0]) - ydot[0], 2.0 * y[0] - y[1]]
            )

        y0 = np.array([0.0, 0.0])
        ydot0 = np.array([0.5, 1.0])
        t_eval = np.linspace(0, 1, 100)
        t_sol, y_sol = solver.integrate(constant_growth_dae, y0, ydot0, t_eval)
        np.testing.assert_array_equal(t_sol, t_eval)
        np.testing.assert_allclose(0.5 * t_sol, y_sol[0])
        np.testing.assert_allclose(1.0 * t_sol, y_sol[1])

        mass = np.array([[1.0, 0.0], [0.0, 0.0]])
        jac = np.array([[0.0, 0.0], [2.0, -1.0]])
        jacfn = pybamm.AutoJacobianFunctionIDA()
        jacfn.set_jacobian(constant_growth_dae, y0)
        np.testing.assert_allclose(jacfn.mass_matrix, mass)
        np.testing.assert_allclose(jacfn.jacobian_y(0.0, y0, ydot0), jac)

        # Nonlinear (tests when Jacobian a function of y)
        solver = pybamm.ScikitsDaeSolver(tol=1e-8)

        def nonlinear_dae(t, y, ydot):
            return auto_np.array(
                [0.5 * auto_np.ones_like(y[0]) - ydot[0], 2 * y[0] ** 2 - y[1]]
            )

        y0 = np.array([0.0, 0.0])
        ydot0 = np.array([0.5, 1.0])
        t_eval = np.linspace(0, 1, 100)
        t_sol, y_sol = solver.integrate(nonlinear_dae, y0, ydot0, t_eval)
        np.testing.assert_array_equal(t_sol, t_eval)
        np.testing.assert_allclose(0.5 * t_sol, y_sol[0])
        np.testing.assert_allclose(0.5 * t_sol ** 2, y_sol[1])

        mass = np.array([[1.0, 0.0], [0.0, 0.0]])

        def jac(y):
            return np.array([[0.0, 0.0], [4.0 * y[0], -1.0]])

        jacfn = pybamm.AutoJacobianFunctionIDA()
        jacfn.set_jacobian(nonlinear_dae, y0)
        np.testing.assert_allclose(jacfn.mass_matrix, mass)
        np.testing.assert_allclose(jacfn.jacobian_y(0.0, y0, ydot0), jac(y0))
        np.testing.assert_allclose(
            jacfn.jacobian_y(t_sol[-1], y_sol[:, -1], ydot0), jac(y_sol[:, -1])
        )

    def test_model_solver_ode(self):
        # Create model
        model = pybamm.BaseModel()
        whole_cell = ["negative electrode", "separator", "positive electrode"]
        var = pybamm.Variable("var", domain=whole_cell)
        model.rhs = {var: 0.1 * var}
<<<<<<< HEAD
        model.initial_conditions = {var: 1.0}
        model.initial_conditions_ydot = {var: 0.1}
=======
        model.initial_conditions = {var: 1}
>>>>>>> 3f367f42
        disc = StandardModelTest(model).disc
        disc.process_model(model)

        # Solve
        solver = pybamm.ScikitsOdeSolver(tol=1e-9)
        t_eval = np.linspace(0, 1, 100)
        solver.solve(model, t_eval)
        np.testing.assert_array_equal(solver.t, t_eval)
        np.testing.assert_allclose(solver.y[0], np.exp(0.1 * solver.t))

    def test_model_solver_ode_events(self):
        # Create model
        model = pybamm.BaseModel()
        whole_cell = ["negative electrode", "separator", "positive electrode"]
        var = pybamm.Variable("var", domain=whole_cell)
        model.rhs = {var: 0.1 * var}
<<<<<<< HEAD
        model.initial_conditions = {var: 1.0}
        model.initial_conditions_ydot = {var: 0.1}
=======
        model.initial_conditions = {var: 1}
>>>>>>> 3f367f42
        model.events = [pybamm.Function(np.min, var - 1.5)]
        disc = StandardModelTest(model).disc
        disc.process_model(model)

        # Solve
        solver = pybamm.ScikitsOdeSolver(tol=1e-9)
        t_eval = np.linspace(0, 10, 100)
        solver.solve(model, t_eval)
        np.testing.assert_allclose(solver.y[0], np.exp(0.1 * solver.t))
        np.testing.assert_array_less(solver.y[0], 1.5)

    def test_model_solver_ode_autograd(self):
        # Create model
        model = pybamm.BaseModel()
        whole_cell = ["negative electrode", "separator", "positive electrode"]
        var1 = pybamm.Variable("var1", domain=whole_cell)
        var2 = pybamm.Variable("var2", domain=whole_cell)
        model.rhs = {var1: var1, var2: 1 - var1}
        model.initial_conditions = {var1: 1.0, var2: -1.0}
        disc = StandardModelTest(model).disc
        disc.process_model(model)

        # Solve
        solver = pybamm.ScikitsOdeSolver(tol=1e-9)
        t_eval = np.linspace(0, 1, 100)
        solver.solve(model, t_eval)
        np.testing.assert_array_equal(solver.t, t_eval)
        np.testing.assert_allclose(solver.y[0], np.exp(solver.t))
        np.testing.assert_allclose(solver.y[-1], solver.t - np.exp(solver.t))

        # Test Jacobian
        N = int(np.size(solver.y[:, 0]) / 2)
        jac = np.block(
            [[np.eye(N), np.zeros((N, N))], [-1.0 * np.eye(N), np.zeros((N, N))]]
        )

        def dydt(t, y):
            return model.concatenated_rhs.evaluate(t, y)

        jacfn = pybamm.JacobianFunctionCV()
        jacfn.set_jacobian(derivs=dydt)
        np.testing.assert_allclose(jacfn.jacobian(0.0, solver.y[:, 0]), jac)

    def test_model_solver_dae(self):
        # Create model
        model = pybamm.BaseModel()
        whole_cell = ["negative electrode", "separator", "positive electrode"]
        var1 = pybamm.Variable("var1", domain=whole_cell)
        var2 = pybamm.Variable("var2", domain=whole_cell)
        model.rhs = {var1: 0.1 * var1}
        model.algebraic = {var2: 2 * var1 - var2}
<<<<<<< HEAD
        model.initial_conditions = {var1: 1.0, var2: 2.0}
        model.initial_conditions_ydot = {var1: 0.1, var2: 0.2}
=======
        model.initial_conditions = {var1: 1, var2: 2}
        disc = StandardModelTest(model).disc
        disc.process_model(model)

        # Solve
        solver = pybamm.ScikitsDaeSolver(tol=1e-8)
        t_eval = np.linspace(0, 1, 100)
        solver.solve(model, t_eval)
        np.testing.assert_array_equal(solver.t, t_eval)
        np.testing.assert_allclose(solver.y[0], np.exp(0.1 * solver.t))
        np.testing.assert_allclose(solver.y[-1], 2 * np.exp(0.1 * solver.t))

    def test_model_solver_dae_bad_ics(self):
        # Create model
        model = pybamm.BaseModel()
        whole_cell = ["negative electrode", "separator", "positive electrode"]
        var1 = pybamm.Variable("var1", domain=whole_cell)
        var2 = pybamm.Variable("var2", domain=whole_cell)
        model.rhs = {var1: 0.1 * var1}
        model.algebraic = {var2: 2 * var1 - var2}
        model.initial_conditions = {var1: 1, var2: 3}
>>>>>>> 3f367f42
        disc = StandardModelTest(model).disc
        disc.process_model(model)

        # Solve
        solver = pybamm.ScikitsDaeSolver(tol=1e-8)
        t_eval = np.linspace(0, 1, 100)
        solver.solve(model, t_eval)
        np.testing.assert_array_equal(solver.t, t_eval)
        np.testing.assert_allclose(solver.y[0], np.exp(0.1 * solver.t))
        np.testing.assert_allclose(solver.y[-1], 2 * np.exp(0.1 * solver.t))

    def test_model_solver_dae_events(self):
        # Create model
        model = pybamm.BaseModel()
        whole_cell = ["negative electrode", "separator", "positive electrode"]
        var1 = pybamm.Variable("var1", domain=whole_cell)
        var2 = pybamm.Variable("var2", domain=whole_cell)
        model.rhs = {var1: 0.1 * var1}
        model.algebraic = {var2: 2 * var1 - var2}
<<<<<<< HEAD
        model.initial_conditions = {var1: 1.0, var2: 2.0}
        model.initial_conditions_ydot = {var1: 0.1, var2: 0.2}
=======
        model.initial_conditions = {var1: 1, var2: 2}
>>>>>>> 3f367f42
        model.events = [
            pybamm.Function(np.min, var1 - 1.5),
            pybamm.Function(np.min, var2 - 2.5),
        ]
        disc = StandardModelTest(model).disc
        disc.process_model(model)

        # Solve
        solver = pybamm.ScikitsDaeSolver(tol=1e-8)
        t_eval = np.linspace(0, 1, 100)
        solver.solve(model, t_eval)
        np.testing.assert_array_less(solver.y[0], 1.5)
        np.testing.assert_array_less(solver.y[-1], 2.5)
        np.testing.assert_allclose(solver.y[0], np.exp(0.1 * solver.t))
        np.testing.assert_allclose(solver.y[-1], 2 * np.exp(0.1 * solver.t))

    def test_model_solver_dae_autograd(self):
        # Create simple test model
        model = pybamm.BaseModel()
        whole_cell = ["negative electrode", "separator", "positive electrode"]
        var1 = pybamm.Variable("var1", domain=whole_cell)
        var2 = pybamm.Variable("var2", domain=whole_cell)
        model.rhs = {var1: 0.1 * var1}
        model.algebraic = {var2: 2 * var1 - var2}
        model.initial_conditions = {var1: 1.0, var2: 2.0}
        model.initial_conditions_ydot = {var1: 0.1, var2: 0.2}
        disc = StandardModelTest(model).disc
        disc.process_model(model)

        # Solve
        solver = pybamm.ScikitsDaeSolver(tol=1e-8)
        t_eval = np.linspace(0, 1, 100)
        solver.solve(model, t_eval)
        np.testing.assert_array_equal(solver.t, t_eval)
        np.testing.assert_allclose(solver.y[0], np.exp(0.1 * solver.t))
        np.testing.assert_allclose(solver.y[-1], 2 * np.exp(0.1 * solver.t))

        # Check Jacobian and mass matrix
        y0 = model.concatenated_initial_conditions
        ydot0 = model.concatenated_initial_conditions_ydot
        N_rhs = np.size(model.concatenated_rhs.evaluate(0.0, y0))
        N_alg = np.size(model.concatenated_algebraic.evaluate(0.0, y0))
        # Equal number of algebraic and differential equations
        np.testing.assert_array_equal(N_rhs, N_alg)
        mass = np.block(
            [
                [np.eye(N_rhs), np.zeros((N_rhs, N_alg))],
                [np.zeros((N_alg, N_rhs)), np.zeros((N_alg, N_alg))],
            ]
        )
        jac = np.block(
            [
                [0.1 * np.eye(N_rhs), np.zeros((N_rhs, N_alg))],
                [2.0 * np.eye(N_alg), -1.0 * np.eye(N_alg)],
            ]
        )

        def residuals(t, y, ydot):
            rhs_eval = model.concatenated_rhs.evaluate(t, y)
            return auto_np.concatenate(
                (
                    rhs_eval - ydot[: rhs_eval.shape[0]],
                    model.concatenated_algebraic.evaluate(t, y),
                )
            )

        jacfn = pybamm.AutoJacobianFunctionIDA()
        jacfn.set_jacobian(residuals, y0)
        np.testing.assert_allclose(jacfn.mass_matrix, mass)
        np.testing.assert_allclose(jacfn.jacobian_y(0.0, y0, ydot0), jac)


if __name__ == "__main__":
    print("Add -v for more debug output")
    import sys

    if "-v" in sys.argv:
        debug = True
    unittest.main()<|MERGE_RESOLUTION|>--- conflicted
+++ resolved
@@ -131,12 +131,7 @@
                 [0.5 * auto_np.ones_like(y[0]) - ydot[0], 2 * y[0] - y[1]]
             )
 
-<<<<<<< HEAD
-        y0 = np.array([0.0, 0.0])
-        ydot0 = np.array([0.5, 1.0])
-=======
         y0 = np.array([0, 0])
->>>>>>> 3f367f42
         t_eval = np.linspace(0, 1, 100)
         t_sol, y_sol = solver.integrate(constant_growth_dae, y0, t_eval)
         np.testing.assert_array_equal(t_sol, t_eval)
@@ -149,12 +144,7 @@
         def exponential_decay_dae(t, y, ydot):
             return auto_np.array([-0.1 * y[0] - ydot[0], 2 * y[0] - y[1]])
 
-<<<<<<< HEAD
-        y0 = np.array([1.0, 2.0])
-        ydot0 = np.array([-0.1, -0.2])
-=======
         y0 = np.array([1, 2])
->>>>>>> 3f367f42
         t_eval = np.linspace(0, 1, 100)
         t_sol, y_sol = solver.integrate(exponential_decay_dae, y0, t_eval)
         np.testing.assert_allclose(y_sol[0], np.exp(-0.1 * t_sol))
@@ -213,12 +203,7 @@
         def y1_eq_5(t, y):
             return y[1] - 5
 
-<<<<<<< HEAD
-        y0 = np.array([0.0, 0.0])
-        ydot0 = np.array([0.5, 1.0])
-=======
         y0 = np.array([0, 0])
->>>>>>> 3f367f42
         t_eval = np.linspace(0, 7, 100)
         t_sol, y_sol = solver.integrate(
             constant_growth_dae, y0, t_eval, events=[y0_eq_2, y1_eq_5]
@@ -241,12 +226,7 @@
         def t_eq_0pt5(t, y):
             return t - 0.5
 
-<<<<<<< HEAD
-        y0 = np.array([1.0, 2.0])
-        ydot0 = np.array([-0.1, -0.2])
-=======
         y0 = np.array([1, 2])
->>>>>>> 3f367f42
         t_eval = np.linspace(0, 1, 100)
         t_sol, y_sol = solver.integrate(
             exponential_decay_dae, y0, t_eval, events=[y0_eq_0pt9, t_eq_0pt5]
@@ -317,12 +297,7 @@
         whole_cell = ["negative electrode", "separator", "positive electrode"]
         var = pybamm.Variable("var", domain=whole_cell)
         model.rhs = {var: 0.1 * var}
-<<<<<<< HEAD
-        model.initial_conditions = {var: 1.0}
-        model.initial_conditions_ydot = {var: 0.1}
-=======
         model.initial_conditions = {var: 1}
->>>>>>> 3f367f42
         disc = StandardModelTest(model).disc
         disc.process_model(model)
 
@@ -339,12 +314,7 @@
         whole_cell = ["negative electrode", "separator", "positive electrode"]
         var = pybamm.Variable("var", domain=whole_cell)
         model.rhs = {var: 0.1 * var}
-<<<<<<< HEAD
-        model.initial_conditions = {var: 1.0}
-        model.initial_conditions_ydot = {var: 0.1}
-=======
         model.initial_conditions = {var: 1}
->>>>>>> 3f367f42
         model.events = [pybamm.Function(np.min, var - 1.5)]
         disc = StandardModelTest(model).disc
         disc.process_model(model)
@@ -396,10 +366,6 @@
         var2 = pybamm.Variable("var2", domain=whole_cell)
         model.rhs = {var1: 0.1 * var1}
         model.algebraic = {var2: 2 * var1 - var2}
-<<<<<<< HEAD
-        model.initial_conditions = {var1: 1.0, var2: 2.0}
-        model.initial_conditions_ydot = {var1: 0.1, var2: 0.2}
-=======
         model.initial_conditions = {var1: 1, var2: 2}
         disc = StandardModelTest(model).disc
         disc.process_model(model)
@@ -421,7 +387,6 @@
         model.rhs = {var1: 0.1 * var1}
         model.algebraic = {var2: 2 * var1 - var2}
         model.initial_conditions = {var1: 1, var2: 3}
->>>>>>> 3f367f42
         disc = StandardModelTest(model).disc
         disc.process_model(model)
 
@@ -441,12 +406,7 @@
         var2 = pybamm.Variable("var2", domain=whole_cell)
         model.rhs = {var1: 0.1 * var1}
         model.algebraic = {var2: 2 * var1 - var2}
-<<<<<<< HEAD
-        model.initial_conditions = {var1: 1.0, var2: 2.0}
-        model.initial_conditions_ydot = {var1: 0.1, var2: 0.2}
-=======
         model.initial_conditions = {var1: 1, var2: 2}
->>>>>>> 3f367f42
         model.events = [
             pybamm.Function(np.min, var1 - 1.5),
             pybamm.Function(np.min, var2 - 2.5),
