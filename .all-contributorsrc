{
  "files": [
    "README.md"
  ],
  "imageSize": 100,
  "commit": false,
  "badgeTemplate": "[![All Contributors](https://img.shields.io/badge/all_contributors-<%= contributors.length %>-orange.svg)](#-contributors)",
  "contributors": [
    {
      "login": "tinosulzer",
      "name": "Valentin Sulzer",
      "avatar_url": "https://avatars3.githubusercontent.com/u/20817509?v=4",
      "profile": "https://sites.google.com/view/valentinsulzer",
      "contributions": [
        "bug",
        "code",
        "doc",
        "example",
        "ideas",
        "maintenance",
        "review",
        "test",
        "tutorial",
        "blog"
      ]
    },
    {
      "login": "rtimms",
      "name": "Robert Timms",
      "avatar_url": "https://avatars1.githubusercontent.com/u/43040151?v=4",
      "profile": "http://www.robertwtimms.com",
      "contributions": [
        "bug",
        "code",
        "doc",
        "example",
        "ideas",
        "maintenance",
        "review",
        "test",
        "tutorial"
      ]
    },
    {
      "login": "Scottmar93",
      "name": "Scott Marquis",
      "avatar_url": "https://avatars1.githubusercontent.com/u/22661308?v=4",
      "profile": "https://github.com/Scottmar93",
      "contributions": [
        "bug",
        "code",
        "doc",
        "example",
        "ideas",
        "maintenance",
        "review",
        "test",
        "tutorial"
      ]
    },
    {
      "login": "martinjrobins",
      "name": "Martin Robinson",
      "avatar_url": "https://avatars3.githubusercontent.com/u/1148404?v=4",
      "profile": "https://github.com/martinjrobins",
      "contributions": [
        "bug",
        "code",
        "doc",
        "example",
        "ideas",
        "review",
        "test",
        "tutorial"
      ]
    },
    {
      "login": "brosaplanella",
      "name": "Ferran Brosa Planella",
      "avatar_url": "https://avatars3.githubusercontent.com/u/28443643?v=4",
      "profile": "https://www.brosaplanella.com",
      "contributions": [
        "review",
        "bug",
        "code",
        "doc",
        "example",
        "ideas",
        "maintenance",
        "test",
        "tutorial",
        "blog"
      ]
    },
    {
      "login": "TomTranter",
      "name": "Tom Tranter",
      "avatar_url": "https://avatars3.githubusercontent.com/u/7068741?v=4",
      "profile": "https://github.com/TomTranter",
      "contributions": [
        "bug",
        "code",
        "doc",
        "example",
        "ideas",
        "review",
        "test",
        "tutorial"
      ]
    },
    {
      "login": "tlestang",
      "name": "Thibault Lestang",
      "avatar_url": "https://avatars3.githubusercontent.com/u/13448239?v=4",
      "profile": "http://tlestang.github.io",
      "contributions": [
        "bug",
        "code",
        "doc",
        "example",
        "ideas",
        "review",
        "test",
        "infra"
      ]
    },
    {
      "login": "dalonsoa",
      "name": "Diego",
      "avatar_url": "https://avatars1.githubusercontent.com/u/6095790?v=4",
      "profile": "https://github.com/dalonsoa",
      "contributions": [
        "bug",
        "review",
        "code",
        "infra"
      ]
    },
    {
      "login": "felipe-salinas",
      "name": "felipe-salinas",
      "avatar_url": "https://avatars2.githubusercontent.com/u/64426781?v=4",
      "profile": "https://github.com/felipe-salinas",
      "contributions": [
        "code",
        "test"
      ]
    },
    {
      "login": "suhaklee",
      "name": "suhaklee",
      "avatar_url": "https://avatars3.githubusercontent.com/u/57151989?v=4",
      "profile": "https://github.com/suhaklee",
      "contributions": [
        "code",
        "test"
      ]
    },
    {
      "login": "viviantran27",
      "name": "viviantran27",
      "avatar_url": "https://avatars0.githubusercontent.com/u/6379429?v=4",
      "profile": "https://github.com/viviantran27",
      "contributions": [
        "code",
        "test"
      ]
    },
    {
      "login": "gyouhoc",
      "name": "gyouhoc",
      "avatar_url": "https://avatars0.githubusercontent.com/u/60714526?v=4",
      "profile": "https://github.com/gyouhoc",
      "contributions": [
        "bug",
        "code",
        "test"
      ]
    },
    {
      "login": "YannickNoelStephanKuhn",
      "name": "Yannick Kuhn",
      "avatar_url": "https://avatars0.githubusercontent.com/u/62429912?v=4",
      "profile": "https://github.com/YannickNoelStephanKuhn",
      "contributions": [
        "code",
        "test"
      ]
    },
    {
      "login": "jedgedrudd",
      "name": "Jacqueline Edge",
      "avatar_url": "https://avatars2.githubusercontent.com/u/39409226?v=4",
      "profile": "http://batterymodel.co.uk",
      "contributions": [
        "ideas",
        "eventOrganizing",
        "fundingFinding"
      ]
    },
    {
      "login": "fcooper8472",
      "name": "Fergus Cooper",
      "avatar_url": "https://avatars3.githubusercontent.com/u/3770306?v=4",
      "profile": "https://www.rse.ox.ac.uk/",
      "contributions": [
        "code",
        "test"
      ]
    },
    {
      "login": "jonchapman1",
      "name": "jonchapman1",
      "avatar_url": "https://avatars1.githubusercontent.com/u/28925818?v=4",
      "profile": "https://github.com/jonchapman1",
      "contributions": [
        "ideas",
        "fundingFinding"
      ]
    },
    {
      "login": "colinplease",
      "name": "Colin Please",
      "avatar_url": "https://avatars3.githubusercontent.com/u/44977104?v=4",
      "profile": "https://github.com/colinplease",
      "contributions": [
        "ideas",
        "fundingFinding"
      ]
    },
    {
      "login": "cwmonroe",
      "name": "cwmonroe",
      "avatar_url": "https://avatars.githubusercontent.com/u/92099819?v=4",
      "profile": "https://github.com/cwmonroe",
      "contributions": [
        "ideas",
        "fundingFinding"
      ]
    },
    {
      "login": "gjo97",
      "name": "Greg",
      "avatar_url": "https://avatars.githubusercontent.com/u/18349157?v=4",
      "profile": "https://github.com/gjo97",
      "contributions": [
        "ideas",
        "fundingFinding"
      ]
    },
    {
      "login": "FaradayInstitution",
      "name": "Faraday Institution",
      "avatar_url": "https://avatars2.githubusercontent.com/u/42166506?v=4",
      "profile": "https://faraday.ac.uk",
      "contributions": [
        "financial"
      ]
    },
    {
      "login": "bessman",
      "name": "Alexander Bessman",
      "avatar_url": "https://avatars3.githubusercontent.com/u/1999462?v=4",
      "profile": "https://github.com/bessman",
      "contributions": [
        "bug",
        "example"
      ]
    },
    {
      "login": "dalbamont",
      "name": "dalbamont",
      "avatar_url": "https://avatars1.githubusercontent.com/u/19659095?v=4",
      "profile": "https://github.com/dalbamont",
      "contributions": [
        "code"
      ]
    },
    {
      "login": "anandmy",
      "name": "Anand Mohan Yadav",
      "avatar_url": "https://avatars1.githubusercontent.com/u/34894671?v=4",
      "profile": "https://github.com/anandmy",
      "contributions": [
        "doc"
      ]
    },
    {
      "login": "weilongai",
      "name": "WEILONG AI",
      "avatar_url": "https://avatars1.githubusercontent.com/u/41424174?v=4",
      "profile": "https://github.com/weilongai",
      "contributions": [
        "code",
        "example",
        "test"
      ]
    },
    {
      "login": "lonnbornj",
      "name": "lonnbornj",
      "avatar_url": "https://avatars2.githubusercontent.com/u/35983543?v=4",
      "profile": "https://github.com/lonnbornj",
      "contributions": [
        "code",
        "test",
        "example"
      ]
    },
    {
      "login": "priyanshuone6",
      "name": "Priyanshu Agarwal",
      "avatar_url": "https://avatars.githubusercontent.com/u/64051212?v=4",
      "profile": "https://github.com/priyanshuone6",
      "contributions": [
        "test",
        "code",
        "bug",
        "review",
        "maintenance",
        "tutorial"
      ]
    },
    {
      "login": "DrSOKane",
      "name": "DrSOKane",
      "avatar_url": "https://avatars.githubusercontent.com/u/42972513?v=4",
      "profile": "https://github.com/DrSOKane",
      "contributions": [
        "code",
        "example",
        "doc",
        "test",
        "tutorial",
        "review"
      ]
    },
    {
      "login": "Saransh-cpp",
      "name": "Saransh Chopra",
      "avatar_url": "https://avatars.githubusercontent.com/u/74055102?v=4",
      "profile": "https://github.com/Saransh-cpp",
      "contributions": [
        "code",
        "test",
        "doc",
        "tutorial",
        "review",
        "maintenance"
      ]
    },
    {
      "login": "DavidMStraub",
      "name": "David Straub",
      "avatar_url": "https://avatars.githubusercontent.com/u/10965193?v=4",
      "profile": "https://github.com/DavidMStraub",
      "contributions": [
        "bug",
        "code"
      ]
    },
    {
      "login": "maurosgroi",
      "name": "maurosgroi",
      "avatar_url": "https://avatars.githubusercontent.com/u/37576773?v=4",
      "profile": "https://github.com/maurosgroi",
      "contributions": [
        "ideas"
      ]
    },
    {
      "login": "asinghgaba",
      "name": "Amarjit Singh Gaba",
      "avatar_url": "https://avatars.githubusercontent.com/u/77078706?v=4",
      "profile": "https://github.com/asinghgaba",
      "contributions": [
        "code"
      ]
    },
    {
      "login": "KennethNwanoro",
      "name": "KennethNwanoro",
      "avatar_url": "https://avatars.githubusercontent.com/u/78538806?v=4",
      "profile": "https://github.com/KennethNwanoro",
      "contributions": [
        "code",
        "test"
      ]
    },
    {
      "login": "alibh95",
      "name": "Ali Hussain Umar Bhatti",
      "avatar_url": "https://avatars.githubusercontent.com/u/65511923?v=4",
      "profile": "https://github.com/alibh95",
      "contributions": [
        "code",
        "test"
      ]
    },
    {
      "login": "molel-gt",
      "name": "Leshinka Molel",
      "avatar_url": "https://avatars.githubusercontent.com/u/81125862?v=4",
      "profile": "https://github.com/molel-gt",
      "contributions": [
        "code",
        "ideas"
      ]
    },
    {
      "login": "tobykirk",
      "name": "tobykirk",
      "avatar_url": "https://avatars.githubusercontent.com/u/42966045?v=4",
      "profile": "https://github.com/tobykirk",
      "contributions": [
        "ideas",
        "code",
        "test",
        "tutorial"
      ]
    },
    {
      "login": "chuckliu1979",
      "name": "Chuck Liu",
      "avatar_url": "https://avatars.githubusercontent.com/u/13491954?v=4",
      "profile": "https://github.com/chuckliu1979",
      "contributions": [
        "bug",
        "code"
      ]
    },
    {
      "login": "partben",
      "name": "partben",
      "avatar_url": "https://avatars.githubusercontent.com/u/88316576?v=4",
      "profile": "https://github.com/partben",
      "contributions": [
        "doc"
      ]
    },
    {
      "login": "wigging",
      "name": "Gavin Wiggins",
      "avatar_url": "https://avatars.githubusercontent.com/u/6828967?v=4",
      "profile": "https://wigging.me",
      "contributions": [
        "bug",
        "code"
      ]
    },
    {
      "login": "dion-w",
      "name": "Dion Wilde",
      "avatar_url": "https://avatars.githubusercontent.com/u/91852142?v=4",
      "profile": "https://github.com/dion-w",
      "contributions": [
        "bug",
        "code"
      ]
    },
    {
      "login": "ehtec",
      "name": "Elias Hohl",
      "avatar_url": "https://avatars.githubusercontent.com/u/48386220?v=4",
      "profile": "https://www.ehtec.co",
      "contributions": [
        "code"
      ]
    },
    {
      "login": "KAschad",
      "name": "KAschad",
      "avatar_url": "https://avatars.githubusercontent.com/u/93784399?v=4",
      "profile": "https://github.com/KAschad",
      "contributions": [
        "bug"
      ]
    },
    {
      "login": "Vaibhav-Chopra-GT",
      "name": "Vaibhav-Chopra-GT",
      "avatar_url": "https://avatars.githubusercontent.com/u/92637595?v=4",
      "profile": "https://github.com/Vaibhav-Chopra-GT",
      "contributions": [
        "code"
      ]
    },
    {
      "login": "bardsleypt",
      "name": "bardsleypt",
      "avatar_url": "https://avatars.githubusercontent.com/u/54084289?v=4",
      "profile": "https://github.com/bardsleypt",
      "contributions": [
        "bug",
        "code"
      ]
    },
    {
      "login": "ndrewwang",
      "name": "ndrewwang",
      "avatar_url": "https://avatars.githubusercontent.com/u/56122552?v=4",
      "profile": "https://github.com/ndrewwang",
      "contributions": [
        "bug",
        "code"
      ]
    },
    {
      "login": "MichaPhilipp",
      "name": "MichaPhilipp",
      "avatar_url": "https://avatars.githubusercontent.com/u/58085966?v=4",
      "profile": "https://github.com/MichaPhilipp",
      "contributions": [
        "bug"
      ]
    },
    {
      "login": "abillscmu",
      "name": "Alec Bills",
      "avatar_url": "https://avatars.githubusercontent.com/u/48105066?v=4",
      "profile": "https://github.com/abillscmu",
      "contributions": [
        "code"
      ]
    },
    {
      "login": "agriyakhetarpal",
      "name": "Agriya Khetarpal",
      "avatar_url": "https://avatars.githubusercontent.com/u/74401230?v=4",
      "profile": "https://github.com/agriyakhetarpal",
      "contributions": [
        "infra",
        "code",
        "doc"
      ]
    },
    {
      "login": "awadell1",
      "name": "Alex Wadell",
      "avatar_url": "https://avatars.githubusercontent.com/u/5857298?v=4",
      "profile": "https://github.com/awadell1",
      "contributions": [
        "code",
        "test",
        "doc"
      ]
    },
    {
      "login": "iatzak",
      "name": "iatzak",
      "avatar_url": "https://avatars.githubusercontent.com/u/112731474?v=4",
      "profile": "https://github.com/iatzak",
      "contributions": [
        "doc",
        "bug",
        "code"
      ]
    },
    {
      "login": "ayeankit",
      "name": "Ankit Kumar",
      "avatar_url": "https://avatars.githubusercontent.com/u/72691866?v=4",
      "profile": "https://github.com/ayeankit",
      "contributions": [
        "code"
      ]
    },
    {
      "login": "dikwickley",
      "name": "Aniket Singh Rawat",
      "avatar_url": "https://avatars.githubusercontent.com/u/31622972?v=4",
      "profile": "https://aniketsinghrawat.vercel.app/",
      "contributions": [
        "code",
        "doc"
      ]
    },
    {
      "login": "jeromtom",
      "name": "Jerom Palimattom Tom",
      "avatar_url": "https://avatars.githubusercontent.com/u/83979298?v=4",
      "profile": "https://github.com/jeromtom",
      "contributions": [
        "doc",
        "code",
        "test"
      ]
    },
    {
      "login": "BradyPlanden",
      "name": "Brady Planden",
      "avatar_url": "https://avatars.githubusercontent.com/u/55357039?v=4",
      "profile": "http://bradyplanden.github.io",
      "contributions": [
        "example"
      ]
    },
    {
      "login": "jsbrittain",
      "name": "jsbrittain",
      "avatar_url": "https://avatars.githubusercontent.com/u/98161205?v=4",
      "profile": "http://www.jsbrittain.com/",
      "contributions": [
        "code",
        "test"
      ]
    },
    {
      "login": "arjxn-py",
      "name": "Arjun",
      "avatar_url": "https://avatars.githubusercontent.com/u/104268427?v=4",
      "profile": "https://github.com/arjxn-py",
      "contributions": [
        "infra",
        "code",
        "doc"
      ]
    },
    {
      "login": "chenzhao-py",
      "name": "CHEN ZHAO",
      "avatar_url": "https://avatars.githubusercontent.com/u/75906533?v=4",
      "profile": "https://github.com/chenzhao-py",
      "contributions": [
        "bug"
      ]
    },
    {
      "login": "darryl-ad",
      "name": "darryl-ad",
      "avatar_url": "https://avatars.githubusercontent.com/u/91731499?v=4",
      "profile": "https://www.aboutenergy.io/",
      "contributions": [
        "code",
        "bug",
        "ideas"
      ]
    },
    {
      "login": "julian-evers",
      "name": "julian-evers",
      "avatar_url": "https://avatars.githubusercontent.com/u/133691040?v=4",
      "profile": "https://github.com/julian-evers",
      "contributions": [
        "code"
      ]
    },
    {
      "login": "js1tr3",
      "name": "Jason Siegel",
      "avatar_url": "https://avatars.githubusercontent.com/u/633873?v=4",
      "profile": "https://batterycontrolgroup.engin.umich.edu/",
      "contributions": [
        "code",
        "ideas"
      ]
    },
    {
      "login": "tommaull",
      "name": "Tom Maull",
      "avatar_url": "https://avatars.githubusercontent.com/u/101814207?v=4",
      "profile": "https://github.com/tommaull",
      "contributions": [
        "code",
        "test"
      ]
    },
    {
      "login": "ejfdickinson",
      "name": "ejfdickinson",
      "avatar_url": "https://avatars.githubusercontent.com/u/116663050?v=4",
      "profile": "https://github.com/ejfdickinson",
      "contributions": [
        "ideas",
        "bug"
      ]
    },
    {
<<<<<<< HEAD
      "login": "bobonice",
      "name": "bobonice",
      "avatar_url": "https://avatars.githubusercontent.com/u/22030806?v=4",
      "profile": "https://github.com/bobonice",
      "contributions": [
        "bug",
        "code"
=======
      "login": "kratman",
      "name": "Eric G. Kratz",
      "avatar_url": "https://avatars.githubusercontent.com/u/10170302?v=4",
      "profile": "https://github.com/kratman",
      "contributions": [
        "doc",
        "infra"
>>>>>>> 6ecbd6a1
      ]
    }
  ],
  "contributorsPerLine": 7,
  "projectName": "PyBaMM",
  "projectOwner": "pybamm-team",
  "repoType": "github",
  "repoHost": "https://github.com",
  "skipCi": true,
  "commitConvention": "angular",
  "commitType": "docs"
}<|MERGE_RESOLUTION|>--- conflicted
+++ resolved
@@ -676,7 +676,6 @@
       ]
     },
     {
-<<<<<<< HEAD
       "login": "bobonice",
       "name": "bobonice",
       "avatar_url": "https://avatars.githubusercontent.com/u/22030806?v=4",
@@ -684,7 +683,9 @@
       "contributions": [
         "bug",
         "code"
-=======
+      ]
+    },
+    {        
       "login": "kratman",
       "name": "Eric G. Kratz",
       "avatar_url": "https://avatars.githubusercontent.com/u/10170302?v=4",
@@ -692,7 +693,6 @@
       "contributions": [
         "doc",
         "infra"
->>>>>>> 6ecbd6a1
       ]
     }
   ],
