#
# Binary operator classes
#
import pybamm

import numpy as np
import numbers
from scipy.sparse import issparse, csr_matrix


def preprocess_binary(left, right):
    if isinstance(left, numbers.Number):
        left = pybamm.Scalar(left)
    if isinstance(right, numbers.Number):
        right = pybamm.Scalar(right)

    # Check both left and right are pybamm Symbols
    if not (isinstance(left, pybamm.Symbol) and isinstance(right, pybamm.Symbol)):
        raise NotImplementedError(
            """BinaryOperator not implemented for symbols of type {} and {}""".format(
                type(left), type(right)
            )
        )

    # Do some broadcasting in special cases, to avoid having to do this manually
    if left.domain != [] and right.domain != []:
        if (
            left.domain != right.domain
            and "secondary" in right.auxiliary_domains
            and left.domain == right.auxiliary_domains["secondary"]
        ):
            left = pybamm.PrimaryBroadcast(left, right.domain)
        if (
            right.domain != left.domain
            and "secondary" in left.auxiliary_domains
            and right.domain == left.auxiliary_domains["secondary"]
        ):
            right = pybamm.PrimaryBroadcast(right, left.domain)

    return left, right


def get_binary_children_domains(ldomain, rdomain):
    """Combine domains from children in appropriate way."""
    if ldomain == rdomain:
        return ldomain
    elif ldomain == []:
        return rdomain
    elif rdomain == []:
        return ldomain
    else:
        raise pybamm.DomainError(
            """
            children must have same (or empty) domains, but left.domain is '{}'
            and right.domain is '{}'
            """.format(
                ldomain, rdomain
            )
        )


class BinaryOperator(pybamm.Symbol):
    """A node in the expression tree representing a binary operator (e.g. `+`, `*`)

    Derived classes will specify the particular operator

    **Extends**: :class:`Symbol`

    Parameters
    ----------

    name : str
        name of the node
    left : :class:`Symbol` or :class:`Number`
        lhs child node (converted to :class:`Scalar` if Number)
    right : :class:`Symbol` or :class:`Number`
        rhs child node (converted to :class:`Scalar` if Number)

    """

    def __init__(self, name, left, right):
        left, right = preprocess_binary(left, right)

        domain = get_binary_children_domains(left.domain, right.domain)
        auxiliary_domains = self.get_children_auxiliary_domains([left, right])
        super().__init__(
            name,
            children=[left, right],
            domain=domain,
            auxiliary_domains=auxiliary_domains,
        )
        self.left = self.children[0]
        self.right = self.children[1]

    def __str__(self):
        """ See :meth:`pybamm.Symbol.__str__()`. """
        # Possibly add brackets for clarity
        if isinstance(self.left, pybamm.BinaryOperator) and not (
            (self.left.name == self.name)
            or (self.left.name == "*" and self.name == "/")
            or (self.left.name == "+" and self.name == "-")
            or self.name == "+"
        ):
            left_str = "({!s})".format(self.left)
        else:
            left_str = "{!s}".format(self.left)
        if isinstance(self.right, pybamm.BinaryOperator) and not (
            (self.name == "*" and self.right.name in ["*", "/"]) or self.name == "+"
        ):
            right_str = "({!s})".format(self.right)
        else:
            right_str = "{!s}".format(self.right)
        return "{} {} {}".format(left_str, self.name, right_str)

    def new_copy(self):
        """ See :meth:`pybamm.Symbol.new_copy()`. """

        # process children
        new_left = self.left.new_copy()
        new_right = self.right.new_copy()

        # make new symbol, ensure domain(s) remain the same
        out = self._binary_new_copy(new_left, new_right)
        out.copy_domains(self)

        return out

    def _binary_new_copy(self, left, right):
        """
        Default behaviour for new_copy.
        This copies the behaviour of `_binary_evaluate`, but since `left` and `right`
        are symbols creates a new symbol instead of returning a value.
        """
        return self._binary_evaluate(left, right)

    def evaluate(self, t=None, y=None, y_dot=None, inputs=None, known_evals=None):
        """ See :meth:`pybamm.Symbol.evaluate()`. """
        if known_evals is not None:
            id = self.id
            try:
                return known_evals[id], known_evals
            except KeyError:
                left, known_evals = self.left.evaluate(t, y, y_dot, inputs, known_evals)
                right, known_evals = self.right.evaluate(
                    t, y, y_dot, inputs, known_evals
                )
                value = self._binary_evaluate(left, right)
                known_evals[id] = value
                return value, known_evals
        else:
            left = self.left.evaluate(t, y, y_dot, inputs)
            right = self.right.evaluate(t, y, y_dot, inputs)
            return self._binary_evaluate(left, right)

    def _evaluate_for_shape(self):
        """ See :meth:`pybamm.Symbol.evaluate_for_shape()`. """
        left = self.children[0].evaluate_for_shape()
        right = self.children[1].evaluate_for_shape()
        return self._binary_evaluate(left, right)

    def _binary_jac(self, left_jac, right_jac):
        """ Calculate the jacobian of a binary operator. """
        raise NotImplementedError

    def _binary_evaluate(self, left, right):
        """ Perform binary operation on nodes 'left' and 'right'. """
        raise NotImplementedError

    def _evaluates_on_edges(self, dimension):
        """ See :meth:`pybamm.Symbol._evaluates_on_edges()`. """
        return self.left.evaluates_on_edges(dimension) or self.right.evaluates_on_edges(
            dimension
        )

    def is_constant(self):
        """ See :meth:`pybamm.Symbol.is_constant()`. """
        return self.left.is_constant() and self.right.is_constant()


class Power(BinaryOperator):
    """A node in the expression tree representing a `**` power operator

    **Extends:** :class:`BinaryOperator`
    """

    def __init__(self, left, right):
        """ See :meth:`pybamm.BinaryOperator.__init__()`. """
        super().__init__("**", left, right)

    def _diff(self, variable):
        """ See :meth:`pybamm.Symbol._diff()`. """
        # apply chain rule and power rule
        base, exponent = self.orphans
        # derivative if variable is in the base
        diff = exponent * (base ** (exponent - 1)) * base.diff(variable)
        # derivative if variable is in the exponent (rare, check separately to avoid
        # unecessarily big tree)
        if any(variable.id == x.id for x in exponent.pre_order()):
            diff += (base ** exponent) * pybamm.log(base) * exponent.diff(variable)
        return diff

    def _binary_jac(self, left_jac, right_jac):
        """ See :meth:`pybamm.BinaryOperator._binary_jac()`. """
        # apply chain rule and power rule
        left, right = self.orphans
        if right.evaluates_to_constant_number():
            return (right * left ** (right - 1)) * left_jac
        elif left.evaluates_to_constant_number():
            return (left ** right * pybamm.log(left)) * right_jac
        else:
            return (left ** (right - 1)) * (
                right * left_jac + left * pybamm.log(left) * right_jac
            )

    def _binary_evaluate(self, left, right):
        """ See :meth:`pybamm.BinaryOperator._binary_evaluate()`. """
        # don't raise RuntimeWarning for NaNs
        with np.errstate(invalid="ignore"):
            return left ** right


class Addition(BinaryOperator):
    """A node in the expression tree representing an addition operator

    **Extends:** :class:`BinaryOperator`
    """

    def __init__(self, left, right):
        """ See :meth:`pybamm.BinaryOperator.__init__()`. """
        super().__init__("+", left, right)

    def _diff(self, variable):
        """ See :meth:`pybamm.Symbol._diff()`. """
        return self.left.diff(variable) + self.right.diff(variable)

    def _binary_jac(self, left_jac, right_jac):
        """ See :meth:`pybamm.BinaryOperator._binary_jac()`. """
        return left_jac + right_jac

    def _binary_evaluate(self, left, right):
        """ See :meth:`pybamm.BinaryOperator._binary_evaluate()`. """
        return left + right


class Subtraction(BinaryOperator):
    """A node in the expression tree representing a subtraction operator

    **Extends:** :class:`BinaryOperator`
    """

    def __init__(self, left, right):
        """ See :meth:`pybamm.BinaryOperator.__init__()`. """

        super().__init__("-", left, right)

    def _diff(self, variable):
        """ See :meth:`pybamm.Symbol._diff()`. """
        return self.left.diff(variable) - self.right.diff(variable)

    def _binary_jac(self, left_jac, right_jac):
        """ See :meth:`pybamm.BinaryOperator._binary_jac()`. """
        return left_jac - right_jac

    def _binary_evaluate(self, left, right):
        """ See :meth:`pybamm.BinaryOperator._binary_evaluate()`. """
        return left - right


class Multiplication(BinaryOperator):
    """
    A node in the expression tree representing a multiplication operator
    (Hadamard product). Overloads cases where the "*" operator would usually return a
    matrix multiplication (e.g. scipy.sparse.coo.coo_matrix)

    **Extends:** :class:`BinaryOperator`
    """

    def __init__(self, left, right):
        """ See :meth:`pybamm.BinaryOperator.__init__()`. """

        super().__init__("*", left, right)

    def _diff(self, variable):
        """ See :meth:`pybamm.Symbol._diff()`. """
        # apply product rule
        left, right = self.orphans
        return left.diff(variable) * right + left * right.diff(variable)

    def _binary_jac(self, left_jac, right_jac):
        """ See :meth:`pybamm.BinaryOperator._binary_jac()`. """
        # apply product rule
        left, right = self.orphans
        if left.evaluates_to_constant_number():
            return left * right_jac
        elif right.evaluates_to_constant_number():
            return right * left_jac
        else:
            return right * left_jac + left * right_jac

    def _binary_evaluate(self, left, right):
        """ See :meth:`pybamm.BinaryOperator._binary_evaluate()`. """

        if issparse(left):
            return csr_matrix(left.multiply(right))
        elif issparse(right):
            # Hadamard product is commutative, so we can switch right and left
            return csr_matrix(right.multiply(left))
        else:
            return left * right


class MatrixMultiplication(BinaryOperator):
    """A node in the expression tree representing a matrix multiplication operator

    **Extends:** :class:`BinaryOperator`
    """

    def __init__(self, left, right):
        """ See :meth:`pybamm.BinaryOperator.__init__()`. """
        super().__init__("@", left, right)

    def diff(self, variable):
        """ See :meth:`pybamm.Symbol.diff()`. """
        # We shouldn't need this
        raise NotImplementedError(
            "diff not implemented for symbol of type 'MatrixMultiplication'"
        )

    def _binary_jac(self, left_jac, right_jac):
        """ See :meth:`pybamm.BinaryOperator._binary_jac()`. """
        # We only need the case where left is an array and right
        # is a (slice of a) state vector, e.g. for discretised spatial
        # operators of the form D @ u (also catch cases of (-D) @ u)
        left, right = self.orphans
        if isinstance(left, pybamm.Array) or (
            isinstance(left, pybamm.Negate) and isinstance(left.child, pybamm.Array)
        ):
            left = pybamm.Matrix(csr_matrix(left.evaluate()))
            return left @ right_jac
        else:
            raise NotImplementedError(
                """jac of 'MatrixMultiplication' is only
             implemented for left of type 'pybamm.Array',
             not {}""".format(
                    left.__class__
                )
            )

    def _binary_evaluate(self, left, right):
        """ See :meth:`pybamm.BinaryOperator._binary_evaluate()`. """
        return left @ right


class Division(BinaryOperator):
    """A node in the expression tree representing a division operator

    **Extends:** :class:`BinaryOperator`
    """

    def __init__(self, left, right):
        """ See :meth:`pybamm.BinaryOperator.__init__()`. """
        super().__init__("/", left, right)

    def _diff(self, variable):
        """ See :meth:`pybamm.Symbol._diff()`. """
        # apply quotient rule
        top, bottom = self.orphans
        return (top.diff(variable) * bottom - top * bottom.diff(variable)) / bottom ** 2

    def _binary_jac(self, left_jac, right_jac):
        """ See :meth:`pybamm.BinaryOperator._binary_jac()`. """
        # apply quotient rule
        left, right = self.orphans
        if left.evaluates_to_constant_number():
            return -left / right ** 2 * right_jac
        elif right.evaluates_to_constant_number():
            return left_jac / right
        else:
            return (right * left_jac - left * right_jac) / right ** 2

    def _binary_evaluate(self, left, right):
        """ See :meth:`pybamm.BinaryOperator._binary_evaluate()`. """

        if issparse(left):
            return csr_matrix(left.multiply(1 / right))
        else:
            if isinstance(right, numbers.Number) and right == 0:
                # don't raise RuntimeWarning for NaNs
                with np.errstate(invalid="ignore"):
                    return left * np.inf
            else:
                return left / right


class Inner(BinaryOperator):
    """
    A node in the expression tree which represents the inner (or dot) product. This
    operator should be used to take the inner product of two mathematical vectors
    (as opposed to the computational vectors arrived at post-discretisation) of the
    form v = v_x e_x + v_y e_y + v_z e_z where v_x, v_y, v_z are scalars
    and e_x, e_y, e_z are x-y-z-directional unit vectors. For v and w mathematical
    vectors, inner product returns v_x * w_x + v_y * w_y + v_z * w_z. In addition,
    for some spatial discretisations mathematical vector quantities (such as
    i = grad(phi) ) are evaluated on a different part of the grid to mathematical
    scalars (e.g. for finite volume mathematical scalars are evaluated on the nodes but
    mathematical vectors are evaluated on cell edges). Therefore, inner also transfers
    the inner product of the vector onto the scalar part of the grid if required
    by a particular discretisation.

    **Extends:** :class:`BinaryOperator`
    """

    def __init__(self, left, right):
        """ See :meth:`pybamm.BinaryOperator.__init__()`. """
        super().__init__("inner product", left, right)

    def _diff(self, variable):
        """ See :meth:`pybamm.Symbol._diff()`. """
        # apply product rule
        left, right = self.orphans
        return left.diff(variable) * right + left * right.diff(variable)

    def _binary_jac(self, left_jac, right_jac):
        """ See :meth:`pybamm.BinaryOperator._binary_jac()`. """
        # apply product rule
        left, right = self.orphans
        if left.evaluates_to_constant_number():
            return left * right_jac
        elif right.evaluates_to_constant_number():
            return right * left_jac
        else:
            return right * left_jac + left * right_jac

    def _binary_evaluate(self, left, right):
        """ See :meth:`pybamm.BinaryOperator._binary_evaluate()`. """

        if issparse(left):
            return left.multiply(right)
        elif issparse(right):
            # Hadamard product is commutative, so we can switch right and left
            return right.multiply(left)
        else:
            return left * right

    def _binary_new_copy(self, left, right):
        """ See :meth:`pybamm.BinaryOperator._binary_new_copy()`. """
        return pybamm.inner(left, right)

    def _evaluates_on_edges(self, dimension):
        """ See :meth:`pybamm.Symbol._evaluates_on_edges()`. """
        return False


def inner(left, right):
    """Return inner product of two symbols."""
    left, right = preprocess_binary(left, right)
    # simplify multiply by scalar zero, being careful about shape
    if pybamm.is_scalar_zero(left):
        return pybamm.zeros_like(right)
    if pybamm.is_scalar_zero(right):
        return pybamm.zeros_like(left)

    # if one of the children is a zero matrix, we have to be careful about shapes
    if pybamm.is_matrix_zero(left) or pybamm.is_matrix_zero(right):
        return pybamm.zeros_like(pybamm.Inner(left, right))

    # anything multiplied by a scalar one returns itself
    if pybamm.is_scalar_one(left):
        return right
    if pybamm.is_scalar_one(right):
        return left

    return pybamm.simplify_if_constant(pybamm.Inner(left, right))


class Heaviside(BinaryOperator):
    """A node in the expression tree representing a heaviside step function.

    Adding this operation to the rhs or algebraic equations in a model can often cause a
    discontinuity in the solution. For the specific cases listed below, this will be
    automatically handled by the solver. In the general case, you can explicitly tell
    the solver of discontinuities by adding a :class:`Event` object with
    :class:`EventType` DISCONTINUITY to the model's list of events.

    In the case where the Heaviside function is of the form `pybamm.t < x`, `pybamm.t <=
    x`, `x < pybamm.t`, or `x <= pybamm.t`, where `x` is any constant equation, this
    DISCONTINUITY event will automatically be added by the solver.

    **Extends:** :class:`BinaryOperator`
    """

    def __init__(self, name, left, right):
        """ See :meth:`pybamm.BinaryOperator.__init__()`. """
        super().__init__(name, left, right)

    def diff(self, variable):
        """ See :meth:`pybamm.Symbol.diff()`. """
        # Heaviside should always be multiplied by something else so hopefully don't
        # need to worry about shape
        return pybamm.Scalar(0)

    def _binary_jac(self, left_jac, right_jac):
        """ See :meth:`pybamm.BinaryOperator._binary_jac()`. """
        # Heaviside should always be multiplied by something else so hopefully don't
        # need to worry about shape
        return pybamm.Scalar(0)


class EqualHeaviside(Heaviside):
    """A heaviside function with equality (return 1 when left = right)"""

    def __init__(self, left, right):
        """ See :meth:`pybamm.BinaryOperator.__init__()`. """
        super().__init__("<=", left, right)

    def __str__(self):
        """ See :meth:`pybamm.Symbol.__str__()`. """
        return "{!s} <= {!s}".format(self.left, self.right)

    def _binary_evaluate(self, left, right):
        """ See :meth:`pybamm.BinaryOperator._binary_evaluate()`. """
        # don't raise RuntimeWarning for NaNs
        with np.errstate(invalid="ignore"):
            return left <= right


class NotEqualHeaviside(Heaviside):
    """A heaviside function without equality (return 0 when left = right)"""

    def __init__(self, left, right):
        super().__init__("<", left, right)

    def __str__(self):
        """ See :meth:`pybamm.Symbol.__str__()`. """
        return "{!s} < {!s}".format(self.left, self.right)

    def _binary_evaluate(self, left, right):
        """ See :meth:`pybamm.BinaryOperator._binary_evaluate()`. """
        # don't raise RuntimeWarning for NaNs
        with np.errstate(invalid="ignore"):
            return left < right


class Modulo(BinaryOperator):
    """Calculates the remainder of an integer division."""

    def __init__(self, left, right):
        super().__init__("%", left, right)

    def _diff(self, variable):
        """ See :meth:`pybamm.Symbol._diff()`. """
        # apply chain rule and power rule
        left, right = self.orphans
        # derivative if variable is in the base
        diff = left.diff(variable)
        # derivative if variable is in the right term (rare, check separately to avoid
        # unecessarily big tree)
        if any(variable.id == x.id for x in right.pre_order()):
            diff += -pybamm.Floor(left / right) * right.diff(variable)
        return diff

    def _binary_jac(self, left_jac, right_jac):
        """ See :meth:`pybamm.BinaryOperator._binary_jac()`. """
        # apply chain rule and power rule
        left, right = self.orphans
        if right.evaluates_to_constant_number():
            return left_jac
        elif left.evaluates_to_constant_number():
            return -right_jac * pybamm.Floor(left / right)
        else:
            return left_jac - right_jac * pybamm.Floor(left / right)

    def __str__(self):
        """ See :meth:`pybamm.Symbol.__str__()`. """
        return "{!s} mod {!s}".format(self.left, self.right)

    def _binary_evaluate(self, left, right):
        """ See :meth:`pybamm.BinaryOperator._binary_evaluate()`. """
        return left % right


class Minimum(BinaryOperator):
    """Returns the smaller of two objects."""

    def __init__(self, left, right):
        super().__init__("minimum", left, right)

    def __str__(self):
        """ See :meth:`pybamm.Symbol.__str__()`. """
        return "minimum({!s}, {!s})".format(self.left, self.right)

    def _diff(self, variable):
        """ See :meth:`pybamm.Symbol._diff()`. """
        left, right = self.orphans
        return (left <= right) * left.diff(variable) + (left > right) * right.diff(
            variable
        )

    def _binary_jac(self, left_jac, right_jac):
        """ See :meth:`pybamm.BinaryOperator._binary_jac()`. """
        left, right = self.orphans
        return (left <= right) * left_jac + (left > right) * right_jac

    def _binary_evaluate(self, left, right):
        """ See :meth:`pybamm.BinaryOperator._binary_evaluate()`. """
        # don't raise RuntimeWarning for NaNs
        return np.minimum(left, right)

    def _binary_new_copy(self, left, right):
        "See :meth:`pybamm.BinaryOperator._binary_new_copy()`. "
        return pybamm.minimum(left, right)


class Maximum(BinaryOperator):
    """Returns the smaller of two objects."""

    def __init__(self, left, right):
        super().__init__("maximum", left, right)

    def __str__(self):
        """ See :meth:`pybamm.Symbol.__str__()`. """
        return "maximum({!s}, {!s})".format(self.left, self.right)

    def _diff(self, variable):
        """ See :meth:`pybamm.Symbol._diff()`. """
        left, right = self.orphans
        return (left >= right) * left.diff(variable) + (left < right) * right.diff(
            variable
        )

    def _binary_jac(self, left_jac, right_jac):
        """ See :meth:`pybamm.BinaryOperator._binary_jac()`. """
        left, right = self.orphans
        return (left >= right) * left_jac + (left < right) * right_jac

    def _binary_evaluate(self, left, right):
        """ See :meth:`pybamm.BinaryOperator._binary_evaluate()`. """
        # don't raise RuntimeWarning for NaNs
        return np.maximum(left, right)

    def _binary_new_copy(self, left, right):
        "See :meth:`pybamm.BinaryOperator._binary_new_copy()`. "
        return pybamm.maximum(left, right)


def simplify_elementwise_binary_broadcasts(left, right):
    left, right = preprocess_binary(left, right)

<<<<<<< HEAD
    # def unpack_broadcast_recursive(symbol):
    #     if isinstance(symbol, pybamm.Broadcast):
    #         if symbol.child.domain == []:
    #             return symbol.orphans[0]
    #         elif isinstance(symbol.child, pybamm.Broadcast):
    #             return unpack_broadcast_recursive(symbol.child)
    #     return symbol

    # No need to broadcast if the other symbol already has the shape that is being
    # broadcasted to
    # Also check for broadcast of a broadcast
    if left.domains == right.domains:
        if isinstance(left, pybamm.Broadcast) and left.broadcasts_to_nodes:
            if left.child.domain == []:
                left = left.orphans[0]
            elif (
                isinstance(left.child, pybamm.Broadcast)
                and left.child.broadcasts_to_nodes
                and left.child.child.domain == []
            ):
                left = left.child.orphans[0]
        elif isinstance(right, pybamm.Broadcast) and right.broadcasts_to_nodes:
            if right.child.domain == []:
                right = right.orphans[0]
            elif (
                isinstance(right.child, pybamm.Broadcast)
                and right.child.broadcasts_to_nodes
                and right.child.child.domain == []
            ):
                right = right.child.orphans[0]
=======
    def unpack_broadcast_recursive(symbol):
        if isinstance(symbol, pybamm.Broadcast):
            if symbol.child.domain == []:
                return symbol.orphans[0]
            elif (
                isinstance(symbol.child, pybamm.Broadcast)
                and symbol.child.broadcasts_to_nodes
            ):
                return unpack_broadcast_recursive(symbol.child)
        return symbol

    # No need to broadcast if the other symbol already has the shape that is being
    # broadcasted to
    # Do this recursively
    if left.domains == right.domains:
        if isinstance(left, pybamm.Broadcast) and left.broadcasts_to_nodes:
            left = unpack_broadcast_recursive(left)
        elif isinstance(right, pybamm.Broadcast) and right.broadcasts_to_nodes:
            right = unpack_broadcast_recursive(right)
>>>>>>> c6eadba7

    return left, right


def simplified_binary_broadcast_concatenation(left, right, operator):
    """
    Check if there are concatenations or broadcasts that we can commute the operator
    with
    """
    # Broadcast commutes with elementwise operators
    if isinstance(left, pybamm.Broadcast) and right.domain == []:
        return left._unary_new_copy(operator(left.orphans[0], right))
    elif isinstance(right, pybamm.Broadcast) and left.domain == []:
        return right._unary_new_copy(operator(left, right.orphans[0]))

    # Concatenation commutes with elementwise operators
    # If one of the sides is constant then commute concatenation with the operator
<<<<<<< HEAD
    # Don't do this for ConcatenationVariable objects as these will
    # be simplified differently later on
    if isinstance(left, pybamm.Concatenation) and not isinstance(
        left, pybamm.ConcatenationVariable
=======
    # Don't do this if left has any Variable or StateVector objects as these will
    # be simplified differently later on
    if isinstance(left, pybamm.Concatenation) and not any(
        isinstance(child, (pybamm.Variable, pybamm.StateVector))
        for child in left.children
>>>>>>> c6eadba7
    ):
        if right.evaluates_to_constant_number():
            return left._concatenation_new_copy(
                [operator(child, right) for child in left.orphans]
            )
        elif (
            isinstance(right, pybamm.Concatenation)
            and not any(
                isinstance(child, (pybamm.Variable, pybamm.StateVector))
                for child in right.children
            )
            and (
                all(child.is_constant() for child in left.children)
                or all(child.is_constant() for child in right.children)
            )
        ):
            return left._concatenation_new_copy(
                [
                    operator(left_child, right_child)
                    for left_child, right_child in zip(left.orphans, right.orphans)
                ]
            )
<<<<<<< HEAD
    if isinstance(right, pybamm.Concatenation) and not isinstance(
        right, pybamm.ConcatenationVariable
=======
    if isinstance(right, pybamm.Concatenation) and not any(
        isinstance(child, (pybamm.Variable, pybamm.StateVector))
        for child in right.children
>>>>>>> c6eadba7
    ):
        if left.evaluates_to_constant_number():
            return right._concatenation_new_copy(
                [operator(left, child) for child in right.orphans]
            )


def simplified_power(left, right):
    left, right = simplify_elementwise_binary_broadcasts(left, right)

    # Check for Concatenations and Broadcasts
    out = simplified_binary_broadcast_concatenation(left, right, simplified_power)
    if out is not None:
        return out

    # anything to the power of zero is one
    if pybamm.is_scalar_zero(right):
        return pybamm.ones_like(left)

    # zero to the power of anything is zero
    if pybamm.is_scalar_zero(left):
        return pybamm.Scalar(0)

    # anything to the power of one is itself
    if pybamm.is_scalar_one(right):
        return left

    if isinstance(left, Multiplication):
        # Simplify (a * b) ** c to (a ** c) * (b ** c)
        # if (a ** c) is constant or (b ** c) is constant
        if left.left.is_constant() or left.right.is_constant():
            l_left, l_right = left.orphans
            new_left = l_left ** right
            new_right = l_right ** right
            if new_left.is_constant() or new_right.is_constant():
                return new_left * new_right
    elif isinstance(left, Division):
        # Simplify (a / b) ** c to (a ** c) / (b ** c)
        # if (a ** c) is constant or (b ** c) is constant
        if left.left.is_constant() or left.right.is_constant():
            l_left, l_right = left.orphans
            new_left = l_left ** right
            new_right = l_right ** right
            if new_left.is_constant() or new_right.is_constant():
                return new_left / new_right

    return pybamm.simplify_if_constant(pybamm.Power(left, right))


def simplified_addition(left, right):
    """
    Note
    ----
    We check for scalars first, then matrices. This is because
    (Zero Matrix) + (Zero Scalar)
    should return (Zero Matrix), not (Zero Scalar).
    """
    left, right = simplify_elementwise_binary_broadcasts(left, right)

    # Check for Concatenations and Broadcasts
    out = simplified_binary_broadcast_concatenation(left, right, simplified_addition)
    if out is not None:
        return out

    # anything added by a scalar zero returns the other child
    elif pybamm.is_scalar_zero(left):
        return right
    elif pybamm.is_scalar_zero(right):
        return left
    # Check matrices after checking scalars
    elif pybamm.is_matrix_zero(left):
        if right.evaluates_to_number():
            return right * pybamm.ones_like(left)
        # If left object is zero and has size smaller than or equal to right object in
        # all dimensions, we can safely return the right object. For example, adding a
        # zero vector a matrix, we can just return the matrix
        elif all(
            left_dim_size <= right_dim_size
            for left_dim_size, right_dim_size in zip(
                left.shape_for_testing, right.shape_for_testing
            )
        ) and all(
            left.evaluates_on_edges(dim) == right.evaluates_on_edges(dim)
            for dim in ["primary", "secondary", "tertiary"]
        ):
            return right
    elif pybamm.is_matrix_zero(right):
        if left.evaluates_to_number():
            return left * pybamm.ones_like(right)
        # See comment above
        elif all(
            left_dim_size >= right_dim_size
            for left_dim_size, right_dim_size in zip(
                left.shape_for_testing, right.shape_for_testing
            )
        ) and all(
            left.evaluates_on_edges(dim) == right.evaluates_on_edges(dim)
            for dim in ["primary", "secondary", "tertiary"]
        ):
            return left

    # Return constant if both sides are constant
    if left.is_constant() and right.is_constant():
        return pybamm.simplify_if_constant(pybamm.Addition(left, right))

    # Simplify A @ c + B @ c to (A + B) @ c if (A + B) is constant
    # This is a common construction that appears from discretisation of spatial
    # operators
    elif (
        isinstance(left, MatrixMultiplication)
        and isinstance(right, MatrixMultiplication)
        and left.right.id == right.right.id
    ):
        l_left, l_right = left.orphans
        r_left = right.orphans[0]
        new_left = l_left + r_left
        if new_left.is_constant():
            new_sum = new_left @ l_right
            new_sum.copy_domains(pybamm.Addition(left, right))
            return new_sum

    if isinstance(right, pybamm.Addition) and left.is_constant():
        # Simplify a + (b + c) to (a + b) + c if (a + b) is constant
        if right.left.is_constant():
            r_left, r_right = right.orphans
            return (left + r_left) + r_right
        # Simplify a + (b + c) to (a + c) + b if (a + c) is constant
        elif right.right.is_constant():
            r_left, r_right = right.orphans
            return (left + r_right) + r_left
    if isinstance(left, pybamm.Addition) and right.is_constant():
        # Simplify (a + b) + c to a + (b + c) if (b + c) is constant
        if left.right.is_constant():
            l_left, l_right = left.orphans
            return l_left + (l_right + right)
        # Simplify (a + b) + c to (a + c) + b if (a + c) is constant
        elif left.left.is_constant():
            l_left, l_right = left.orphans
            return (l_left + right) + l_right

    return pybamm.simplify_if_constant(pybamm.Addition(left, right))


def simplified_subtraction(left, right):
    """
     Note
    ----
    We check for scalars first, then matrices. This is because
    (Zero Matrix) - (Zero Scalar)
    should return (Zero Matrix), not -(Zero Scalar).
    """
    left, right = simplify_elementwise_binary_broadcasts(left, right)

    # Check for Concatenations and Broadcasts
    out = simplified_binary_broadcast_concatenation(left, right, simplified_subtraction)
    if out is not None:
        return out

    # anything added by a scalar zero returns the other child
    if pybamm.is_scalar_zero(left):
        return -right
    if pybamm.is_scalar_zero(right):
        return left
    # Check matrices after checking scalars
    if pybamm.is_matrix_zero(left):
        if right.evaluates_to_number():
            return -right * pybamm.ones_like(left)
        # See comments in simplified_addition
        elif all(
            left_dim_size <= right_dim_size
            for left_dim_size, right_dim_size in zip(
                left.shape_for_testing, right.shape_for_testing
            )
        ) and all(
            left.evaluates_on_edges(dim) == right.evaluates_on_edges(dim)
            for dim in ["primary", "secondary", "tertiary"]
        ):
            return -right
    if pybamm.is_matrix_zero(right):
        if left.evaluates_to_number():
            return left * pybamm.ones_like(right)
        # See comments in simplified_addition
        elif all(
            left_dim_size >= right_dim_size
            for left_dim_size, right_dim_size in zip(
                left.shape_for_testing, right.shape_for_testing
            )
        ) and all(
            left.evaluates_on_edges(dim) == right.evaluates_on_edges(dim)
            for dim in ["primary", "secondary", "tertiary"]
        ):
            return left

    # a symbol minus itself is 0s of the same shape
    if left.id == right.id:
        return pybamm.zeros_like(left)

    return pybamm.simplify_if_constant(pybamm.Subtraction(left, right))


def simplified_multiplication(left, right):
    left, right = simplify_elementwise_binary_broadcasts(left, right)

    # Check for Concatenations and Broadcasts
    out = simplified_binary_broadcast_concatenation(
        left, right, simplified_multiplication
    )
    if out is not None:
        return out

    # simplify multiply by scalar zero, being careful about shape
    if pybamm.is_scalar_zero(left):
        return pybamm.zeros_like(right)
    if pybamm.is_scalar_zero(right):
        return pybamm.zeros_like(left)

    # if one of the children is a zero matrix, we have to be careful about shapes
    if pybamm.is_matrix_zero(left) or pybamm.is_matrix_zero(right):
        return pybamm.zeros_like(pybamm.Multiplication(left, right))

    # anything multiplied by a scalar one returns itself
    if pybamm.is_scalar_one(left):
        return right
    if pybamm.is_scalar_one(right):
        return left

    # anything multiplied by a scalar negative one returns negative itself
    if pybamm.is_scalar_minus_one(left):
        return -right
    if pybamm.is_scalar_minus_one(right):
        return -left

    # anything multiplied by a matrix one returns itself if
    # - the shapes are the same
    # - both left and right evaluate on edges, or both evaluate on nodes, in all
    # dimensions
    # (and possibly more generally, but not implemented here)
    try:
        if left.shape_for_testing == right.shape_for_testing and all(
            left.evaluates_on_edges(dim) == right.evaluates_on_edges(dim)
            for dim in ["primary", "secondary", "tertiary"]
        ):
            if pybamm.is_matrix_one(left):
                return right
            elif pybamm.is_matrix_one(right):
                return left
            # also check for negative one
            if pybamm.is_matrix_minus_one(left):
                return -right
            elif pybamm.is_matrix_minus_one(right):
                return -left

    except NotImplementedError:
        pass

    # Return constant if both sides are constant
    if left.is_constant() and right.is_constant():
        return pybamm.simplify_if_constant(pybamm.Multiplication(left, right))

    # Simplify (B @ c) * a to (a * B) @ c if (a * B) is constant
    # This is a common construction that appears from discretisation of spatial
    # operators
    if (
        isinstance(left, MatrixMultiplication)
        and left.left.is_constant()
        and right.is_constant()
        and not (right.ndim_for_testing == 2 and right.shape_for_testing[1] > 1)
    ):
        l_left, l_right = left.orphans
        new_left = right * l_left
        # Special hack for the case where l_left is a matrix one
        # because of weird domain errors otherwise
        if new_left == right and isinstance(right, pybamm.Array):
            new_left = right.new_copy()
        # be careful about domains to avoid weird errors
        new_left.clear_domains()
        new_mul = new_left @ l_right
        # Keep the domain of the old left
        new_mul.copy_domains(left)
        return new_mul

    elif isinstance(left, Multiplication) and right.is_constant():
        # Simplify (a * b) * c to (a * c) * b if (a * c) is constant
        if left.left.is_constant():
            l_left, l_right = left.orphans
            new_left = l_left * right
            return new_left * l_right
        # Simplify (a * b) * c to a * (b * c) if (b * c) is constant
        elif left.right.is_constant():
            l_left, l_right = left.orphans
            new_right = l_right * right
            return l_left * new_right
    elif isinstance(left, Division) and right.is_constant():
        # Simplify (a / b) * c to a * (c / b) if (c / b) is constant
        if left.right.is_constant():
            l_left, l_right = left.orphans
            new_right = right / l_right
            return l_left * new_right

    # Simplify a * (B @ c) to (a * B) @ c if (a * B) is constant
    if (
        isinstance(right, MatrixMultiplication)
        and right.left.is_constant()
        and left.is_constant()
        and not (left.ndim_for_testing == 2 and left.shape_for_testing[1] > 1)
    ):
        r_left, r_right = right.orphans
        new_left = left * r_left
        # Special hack for the case where r_left is a matrix one
        # because of weird domain errors otherwise
        if new_left == left and isinstance(left, pybamm.Array):
            new_left = left.new_copy()
        # be careful about domains to avoid weird errors
        new_left.clear_domains()
        new_mul = new_left @ r_right
        # Keep the domain of the old right
        new_mul.copy_domains(right)
        return new_mul

    elif isinstance(right, Multiplication) and left.is_constant():
        # Simplify a * (b * c) to (a * b) * c if (a * b) is constant
        if right.left.is_constant():
            r_left, r_right = right.orphans
            new_left = left * r_left
            return new_left * r_right
        # Simplify a * (b * c) to (a * c) * b if (a * c) is constant
        elif right.right.is_constant():
            r_left, r_right = right.orphans
            new_left = left * r_right
            return new_left * r_left
    elif isinstance(right, Division) and left.is_constant():
        # Simplify a * (b / c) to (a / c) * b if (a / c) is constant
        if right.right.is_constant():
            r_left, r_right = right.orphans
            new_left = left / r_right
            return new_left * r_left

    # Simplify a * (b + c) to (a * b) + (a * c) if (a * b) or (a * c) is constant
    # This is a common construction that appears from discretisation of spatial
    # operators
    # Also do this for cases like a * (b @ c + d) where (a * b) is constant
    elif isinstance(right, Addition):
        mul_classes = (
            pybamm.Multiplication,
            pybamm.MatrixMultiplication,
            pybamm.Division,
        )
        if (
            right.left.is_constant()
            or right.right.is_constant()
            or (isinstance(right.left, mul_classes) and right.left.left.is_constant())
            or (isinstance(right.right, mul_classes) and right.right.left.is_constant())
        ):
            r_left, r_right = right.orphans
            if (r_left.domain == right.domain or r_left.domain == []) and (
                r_right.domain == right.domain or r_right.domain == []
            ):
                return (left * r_left) + (left * r_right)

    # Negation simplifications
    if isinstance(left, pybamm.Negate) and right.is_constant():
        # Simplify (-a) * b to a * (-b) if (-b) is constant
        return left.orphans[0] * (-right)
    elif isinstance(right, pybamm.Negate) and left.is_constant():
        # Simplify a * (-b) to (-a) * b if (-a) is constant
        return (-left) * right.orphans[0]

    return pybamm.Multiplication(left, right)


def simplified_division(left, right):
    left, right = simplify_elementwise_binary_broadcasts(left, right)

    # Check for Concatenations and Broadcasts
    out = simplified_binary_broadcast_concatenation(left, right, simplified_division)
    if out is not None:
        return out

    # zero divided by anything returns zero (being careful about shape)
    if pybamm.is_scalar_zero(left):
        return pybamm.zeros_like(right)

    # matrix zero divided by anything returns matrix zero (i.e. itself)
    if pybamm.is_matrix_zero(left):
        return pybamm.zeros_like(pybamm.Division(left, right))

    # anything divided by zero raises error
    if pybamm.is_scalar_zero(right):
        raise ZeroDivisionError

    # anything divided by one is itself
    if pybamm.is_scalar_one(right):
        return left

    # a symbol divided by itself is 1s of the same shape
    if left.id == right.id:
        return pybamm.ones_like(left)

    # Simplify (B @ c) / a to (B / a) @ c if (B / a) is constant
    # This is a common construction that appears from discretisation of averages
    elif isinstance(left, MatrixMultiplication) and right.is_constant():
        l_left, l_right = left.orphans
        new_left = l_left / right
        if new_left.is_constant():
            # be careful about domains to avoid weird errors
            new_left.clear_domains()
            new_division = new_left @ l_right
            # Keep the domain of the old left
            new_division.copy_domains(left)
            return new_division

    if isinstance(left, Multiplication):
        # Simplify (a * b) / c to (a / c) * b if (a / c) is constant
        if left.left.is_constant():
            l_left, l_right = left.orphans
            new_left = l_left / right
            if new_left.is_constant():
                return new_left * l_right
        # Simplify (a * b) / c to a * (b / c) if (b / c) is constant
        elif left.right.is_constant():
            l_left, l_right = left.orphans
            new_right = l_right / right
            if new_right.is_constant():
                return l_left * new_right

    # Negation simplifications
    elif isinstance(left, pybamm.Negate) and right.is_constant():
        # Simplify (-a) / b to a / (-b) if (-b) is constant
        return left.orphans[0] / (-right)
    elif isinstance(right, pybamm.Negate) and left.is_constant():
        # Simplify a / (-b) to (-a) / b if (-a) is constant
        return (-left) / right.orphans[0]

    return pybamm.simplify_if_constant(pybamm.Division(left, right))


def simplified_matrix_multiplication(left, right):
    left, right = preprocess_binary(left, right)
    if pybamm.is_matrix_zero(left) or pybamm.is_matrix_zero(right):
        return pybamm.zeros_like(pybamm.MatrixMultiplication(left, right))

    if isinstance(right, Multiplication) and left.is_constant():
        # Simplify A @ (b * c) to (A * b) @ c if (A * b) is constant
        if right.left.evaluates_to_constant_number():
            r_left, r_right = right.orphans
            new_left = left * r_left
            return new_left @ r_right
        # Simplify A @ (b * c) to (A * c) @ b if (A * c) is constant
        elif right.right.evaluates_to_constant_number():
            r_left, r_right = right.orphans
            new_left = left * r_right
            return new_left @ r_left
    elif isinstance(right, Division) and left.is_constant():
        # Simplify A @ (b / c) to (A / c) @ b if (A / c) is constant
        if right.right.evaluates_to_constant_number():
            r_left, r_right = right.orphans
            new_left = left / r_right
            return new_left @ r_left

    # Simplify A @ (B @ c) to (A @ B) @ c if (A @ B) is constant
    # This is a common construction that appears from discretisation of spatial
    # operators
    if (
        isinstance(right, MatrixMultiplication)
        and right.left.is_constant()
        and left.is_constant()
    ):
        r_left, r_right = right.orphans
        new_left = left @ r_left
        # be careful about domains to avoid weird errors
        new_left.clear_domains()
        new_mul = new_left @ r_right
        # Keep the domain of the old right
        new_mul.copy_domains(right)
        return new_mul

    # Simplify A @ (b + c) to (A @ b) + (A @ c) if (A @ b) or (A @ c) is constant
    # This is a common construction that appears from discretisation of spatial
    # operators
    # Don't do this if either b or c is a number as this will lead to matmul errors
    elif isinstance(right, Addition):
        if (right.left.is_constant() or right.right.is_constant()) and not (
            right.left.size_for_testing == 1 or right.right.size_for_testing == 1
        ):
            r_left, r_right = right.orphans
            return (left @ r_left) + (left @ r_right)

    return pybamm.simplify_if_constant(pybamm.MatrixMultiplication(left, right))


def minimum(left, right):
    """
    Returns the smaller of two objects, possibly with a smoothing approximation.
    Not to be confused with :meth:`pybamm.min`, which returns min function of child.
    """
    k = pybamm.settings.min_smoothing
    # Return exact approximation if that is the setting or the outcome is a constant
    # (i.e. no need for smoothing)
    if k == "exact" or (pybamm.is_constant(left) and pybamm.is_constant(right)):
        out = Minimum(left, right)
    else:
        out = pybamm.softminus(left, right, k)
    return pybamm.simplify_if_constant(out)


def maximum(left, right):
    """
    Returns the larger of two objects, possibly with a smoothing approximation.
    Not to be confused with :meth:`pybamm.max`, which returns max function of child.
    """
    k = pybamm.settings.max_smoothing
    # Return exact approximation if that is the setting or the outcome is a constant
    # (i.e. no need for smoothing)
    if k == "exact" or (pybamm.is_constant(left) and pybamm.is_constant(right)):
        out = Maximum(left, right)
    else:
        out = pybamm.softplus(left, right, k)
    return pybamm.simplify_if_constant(out)


def softminus(left, right, k):
    """
    Softplus approximation to the minimum function. k is the smoothing parameter,
    set by `pybamm.settings.min_smoothing`. The recommended value is k=10.
    """
    return pybamm.log(pybamm.exp(-k * left) + pybamm.exp(-k * right)) / -k


def softplus(left, right, k):
    """
    Softplus approximation to the maximum function. k is the smoothing parameter,
    set by `pybamm.settings.max_smoothing`. The recommended value is k=10.
    """
    return pybamm.log(pybamm.exp(k * left) + pybamm.exp(k * right)) / k


def sigmoid(left, right, k):
    """
    Sigmoidal approximation to the heaviside function. k is the smoothing parameter,
    set by `pybamm.settings.heaviside_smoothing`. The recommended value is k=10.
    Note that the concept of deciding which side to pick when left=right does not apply
    for this smooth approximation. When left=right, the value is (left+right)/2.
    """
    return (1 + pybamm.tanh(k * (right - left))) / 2


def source(left, right, boundary=False):
    """A convenience function for creating (part of) an expression tree representing
    a source term. This is necessary for spatial methods where the mass matrix
    is not the identity (e.g. finite element formulation with piecwise linear
    basis functions). The left child is the symbol representing the source term
    and the right child is the symbol of the equation variable (currently, the
    finite element formulation in PyBaMM assumes all functions are constructed
    using the same basis, and the matrix here is constructed accoutning for the
    boundary conditions of the right child). The method returns the matrix-vector
    product of the mass matrix (adjusted to account for any Dirichlet boundary
    conditions imposed the the right symbol) and the discretised left symbol.

    Parameters
    ----------

    left : :class:`Symbol`
        The left child node, which represents the expression for the source term.
    right : :class:`Symbol`
        The right child node. This is the symbol whose boundary conditions are
        accounted for in the construction of the mass matrix.
    boundary : bool, optional
        If True, then the mass matrix should is assembled over the boundary,
        corresponding to a source term which only acts on the boundary of the
        domain. If False (default), the matrix is assembled over the entire domain,
        corresponding to a source term in the bulk.

    """
    # Broadcast if left is number
    if isinstance(left, numbers.Number):
        left = pybamm.PrimaryBroadcast(left, "current collector")

    if left.domain != ["current collector"] or right.domain != ["current collector"]:
        raise pybamm.DomainError(
            """'source' only implemented in the 'current collector' domain,
            but symbols have domains {} and {}""".format(
                left.domain, right.domain
            )
        )
    if boundary:
        return pybamm.BoundaryMass(right) @ left
    else:
        return pybamm.Mass(right) @ left<|MERGE_RESOLUTION|>--- conflicted
+++ resolved
@@ -646,38 +646,6 @@
 def simplify_elementwise_binary_broadcasts(left, right):
     left, right = preprocess_binary(left, right)
 
-<<<<<<< HEAD
-    # def unpack_broadcast_recursive(symbol):
-    #     if isinstance(symbol, pybamm.Broadcast):
-    #         if symbol.child.domain == []:
-    #             return symbol.orphans[0]
-    #         elif isinstance(symbol.child, pybamm.Broadcast):
-    #             return unpack_broadcast_recursive(symbol.child)
-    #     return symbol
-
-    # No need to broadcast if the other symbol already has the shape that is being
-    # broadcasted to
-    # Also check for broadcast of a broadcast
-    if left.domains == right.domains:
-        if isinstance(left, pybamm.Broadcast) and left.broadcasts_to_nodes:
-            if left.child.domain == []:
-                left = left.orphans[0]
-            elif (
-                isinstance(left.child, pybamm.Broadcast)
-                and left.child.broadcasts_to_nodes
-                and left.child.child.domain == []
-            ):
-                left = left.child.orphans[0]
-        elif isinstance(right, pybamm.Broadcast) and right.broadcasts_to_nodes:
-            if right.child.domain == []:
-                right = right.orphans[0]
-            elif (
-                isinstance(right.child, pybamm.Broadcast)
-                and right.child.broadcasts_to_nodes
-                and right.child.child.domain == []
-            ):
-                right = right.child.orphans[0]
-=======
     def unpack_broadcast_recursive(symbol):
         if isinstance(symbol, pybamm.Broadcast):
             if symbol.child.domain == []:
@@ -697,7 +665,6 @@
             left = unpack_broadcast_recursive(left)
         elif isinstance(right, pybamm.Broadcast) and right.broadcasts_to_nodes:
             right = unpack_broadcast_recursive(right)
->>>>>>> c6eadba7
 
     return left, right
 
@@ -715,18 +682,10 @@
 
     # Concatenation commutes with elementwise operators
     # If one of the sides is constant then commute concatenation with the operator
-<<<<<<< HEAD
     # Don't do this for ConcatenationVariable objects as these will
     # be simplified differently later on
     if isinstance(left, pybamm.Concatenation) and not isinstance(
         left, pybamm.ConcatenationVariable
-=======
-    # Don't do this if left has any Variable or StateVector objects as these will
-    # be simplified differently later on
-    if isinstance(left, pybamm.Concatenation) and not any(
-        isinstance(child, (pybamm.Variable, pybamm.StateVector))
-        for child in left.children
->>>>>>> c6eadba7
     ):
         if right.evaluates_to_constant_number():
             return left._concatenation_new_copy(
@@ -749,14 +708,8 @@
                     for left_child, right_child in zip(left.orphans, right.orphans)
                 ]
             )
-<<<<<<< HEAD
     if isinstance(right, pybamm.Concatenation) and not isinstance(
         right, pybamm.ConcatenationVariable
-=======
-    if isinstance(right, pybamm.Concatenation) and not any(
-        isinstance(child, (pybamm.Variable, pybamm.StateVector))
-        for child in right.children
->>>>>>> c6eadba7
     ):
         if left.evaluates_to_constant_number():
             return right._concatenation_new_copy(
