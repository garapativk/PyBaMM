--- conflicted
+++ resolved
@@ -212,20 +212,11 @@
     @classmethod
     def _from_json(cls, snippet: dict):
         """See :meth:`pybamm.Concatenation._from_json()`."""
-<<<<<<< HEAD
 
         snippet["name"] = "numpy_concatenation"
         snippet["concat_fun"] = np.concatenate
 
         instance = super()._from_json(snippet)
-=======
-        instance = super()._from_json(
-            *snippet["children"],
-            name="numpy_concatenation",
-            domains=snippet["domains"],
-            concat_fun=np.concatenate,
-        )
->>>>>>> 19fc4538
 
         return instance
 
@@ -305,19 +296,11 @@
     @classmethod
     def _from_json(cls, snippet: dict):
         """See :meth:`pybamm.Concatenation._from_json()`."""
-<<<<<<< HEAD
 
         snippet["name"] = "domain_concatenation"
         snippet["concat_fun"] = None
 
         instance = super()._from_json(snippet)
-=======
-        instance = super()._from_json(
-            *snippet["children"],
-            name="domain_concatenation",
-            domains=snippet["domains"],
-        )
->>>>>>> 19fc4538
 
         def repack_defaultDict(slices):
             slices = defaultdict(list, slices)
