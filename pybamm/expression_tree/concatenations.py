#
# Concatenation classes
#
import copy
import numpy as np
import pybamm
from scipy.sparse import vstack, issparse
from collections import defaultdict


class Concatenation(pybamm.Symbol):
    """A node in the expression tree representing a concatenation of symbols

    **Extends**: :class:`pybamm.Symbol`

    Parameters
    ----------
    children : iterable of :class:`pybamm.Symbol`
        The symbols to concatenate

    """

    def __init__(self, *children, name=None, check_domain=True, concat_fun=None):
        if name is None:
            name = "concatenation"
        if check_domain:
            domain = self.get_children_domains(children)
            auxiliary_domains = self.get_children_auxiliary_domains(children)
        else:
            domain = []
            auxiliary_domains = {}
        self.concatenation_function = concat_fun
        super().__init__(
            name, children, domain=domain, auxiliary_domains=auxiliary_domains
        )

    def __str__(self):
        """ See :meth:`pybamm.Symbol.__str__()`. """
        out = self.name + "("
        for child in self.children:
            out += "{!s}, ".format(child)
        out = out[:-2] + ")"
        return out

    def get_children_domains(self, children):
        # combine domains from children
        domain = []
        for child in children:
            if not isinstance(child, pybamm.Symbol):
                raise TypeError("{} is not a pybamm symbol".format(child))
            child_domain = child.domain
            if child_domain == []:
                raise pybamm.DomainError(
                    "Cannot concatenate child '{}' with empty domain".format(child)
                )
            if set(domain).isdisjoint(child_domain):
                domain += child_domain
            else:
                raise pybamm.DomainError("domain of children must be disjoint")
        return domain

    def _concatenation_evaluate(self, children_eval):
        """ See :meth:`Concatenation._concatenation_evaluate()`. """
        if len(children_eval) == 0:
            return np.array([])
        else:
            return self.concatenation_function(children_eval)

    def evaluate(self, t=None, y=None, y_dot=None, inputs=None, known_evals=None):
        """ See :meth:`pybamm.Symbol.evaluate()`. """
        children = self.cached_children
        if known_evals is not None:
            if self.id not in known_evals:
                children_eval = [None] * len(children)
                for idx, child in enumerate(children):
                    children_eval[idx], known_evals = child.evaluate(
                        t, y, y_dot, inputs, known_evals
                    )
                known_evals[self.id] = self._concatenation_evaluate(children_eval)
            return known_evals[self.id], known_evals
        else:
            children_eval = [None] * len(children)
            for idx, child in enumerate(children):
                children_eval[idx] = child.evaluate(t, y, y_dot, inputs)
            return self._concatenation_evaluate(children_eval)

    def new_copy(self):
        """ See :meth:`pybamm.Symbol.new_copy()`. """
        new_children = [child.new_copy() for child in self.children]
        return self._concatenation_new_copy(new_children)

    def _concatenation_new_copy(self, children):
        """ See :meth:`pybamm.Symbol.new_copy()`. """
        return concatenation(*children)

    def _concatenation_jac(self, children_jacs):
        """ Calculate the jacobian of a concatenation """
        return NotImplementedError

    def _evaluate_for_shape(self):
        """ See :meth:`pybamm.Symbol.evaluate_for_shape` """
        if len(self.children) == 0:
            return np.array([])
        else:
            # Default: use np.concatenate
            concatenation_function = self.concatenation_function or np.concatenate
            return concatenation_function(
                [child.evaluate_for_shape() for child in self.children]
            )

    def is_constant(self):
        """ See :meth:`pybamm.Symbol.is_constant()`. """
        return all(child.is_constant() for child in self.children)


class NumpyConcatenation(Concatenation):
    """A node in the expression tree representing a concatenation of equations, when we
    *don't* care about domains. The class :class:`pybamm.DomainConcatenation`, which
    *is* careful about domains and uses broadcasting where appropriate, should be used
    whenever possible instead.

    Upon evaluation, equations are concatenated using numpy concatenation.

    **Extends**: :class:`Concatenation`

    Parameters
    ----------
    children : iterable of :class:`pybamm.Symbol`
        The equations to concatenate

    """

    def __init__(self, *children):
        children = list(children)
        # Turn objects that evaluate to scalars to objects that evaluate to vectors,
        # so that we can concatenate them
        for i, child in enumerate(children):
            if child.evaluates_to_number():
                children[i] = child * pybamm.Vector([1])
        super().__init__(
            *children,
            name="numpy_concatenation",
            check_domain=False,
            concat_fun=np.concatenate
        )

    def _concatenation_jac(self, children_jacs):
        """ See :meth:`pybamm.Concatenation.concatenation_jac()`. """
        children = self.cached_children
        if len(children) == 0:
            return pybamm.Scalar(0)
        else:
            return SparseStack(*children_jacs)

    def _concatenation_new_copy(self, children):
        """ See :meth:`pybamm.Symbol.new_copy()`. """
        return numpy_concatenation(*children)


class DomainConcatenation(Concatenation):
    """A node in the expression tree representing a concatenation of symbols, being
    careful about domains.

    It is assumed that each child has a domain, and the final concatenated vector will
    respect the sizes and ordering of domains established in mesh keys

    **Extends**: :class:`pybamm.Concatenation`

    Parameters
    ----------

    children : iterable of :class:`pybamm.Symbol`
        The symbols to concatenate

    full_mesh : :class:`pybamm.BaseMesh`
        The underlying mesh for discretisation, used to obtain the number of mesh points
        in each domain.

    copy_this : :class:`pybamm.DomainConcatenation` (optional)
        if provided, this class is initialised by copying everything except the children
        from `copy_this`. `mesh` is not used in this case

    """

    def __init__(self, children, full_mesh, copy_this=None):
        # Convert any constant symbols in children to a Vector of the right size for
        # concatenation
        children = list(children)

        # Allow the base class to sort the domains into the correct order
        super().__init__(*children, name="domain_concatenation")

        # ensure domain is sorted according to mesh keys
        domain_dict = {d: full_mesh.domain_order.index(d) for d in self.domain}
        self.domain = sorted(domain_dict, key=domain_dict.__getitem__)

        if copy_this is None:
            # store mesh
            self._full_mesh = full_mesh

            # create dict of domain => slice of final vector
            self.secondary_dimensions_npts = self._get_auxiliary_domain_repeats(
                self.domains
            )
            self._slices = self.create_slices(self)

            # store size of final vector
            self._size = self._slices[self.domain[-1]][-1].stop

            # create disc of domain => slice for each child
            self._children_slices = [
                self.create_slices(child) for child in self.cached_children
            ]
        else:
            self._full_mesh = copy.copy(copy_this._full_mesh)
            self._slices = copy.copy(copy_this._slices)
            self._size = copy.copy(copy_this._size)
            self._children_slices = copy.copy(copy_this._children_slices)
            self.secondary_dimensions_npts = copy_this.secondary_dimensions_npts

    def _get_auxiliary_domain_repeats(self, auxiliary_domains):
        """
        Helper method to read the 'auxiliary_domain' meshes
        """
        if "secondary" in auxiliary_domains:
            sec_mesh_npts = self.full_mesh.combine_submeshes(
                *auxiliary_domains["secondary"]
            ).npts
        else:
            sec_mesh_npts = 1
        if "tertiary" in auxiliary_domains:
            tert_mesh_npts = self.full_mesh.combine_submeshes(
                *auxiliary_domains["tertiary"]
            ).npts
        else:
            tert_mesh_npts = 1
        return sec_mesh_npts * tert_mesh_npts

    @property
    def full_mesh(self):
        return self._full_mesh

    def create_slices(self, node):
        slices = defaultdict(list)
        start = 0
        end = 0
        second_pts = self._get_auxiliary_domain_repeats(self.domains)
        if second_pts != self.secondary_dimensions_npts:
            raise ValueError(
                """Concatenation and children must have the same number of
                points in secondary dimensions"""
            )
        for i in range(second_pts):
            for dom in node.domain:
                end += self.full_mesh[dom].npts
                slices[dom].append(slice(start, end))
                start = end
        return slices

    def _concatenation_evaluate(self, children_eval):
        """ See :meth:`Concatenation._concatenation_evaluate()`. """
        # preallocate vector
        vector = np.empty((self._size, 1))

        # loop through domains of children writing subvectors to final vector
        for child_vector, slices in zip(children_eval, self._children_slices):
            for child_dom, child_slice in slices.items():
                for i, _slice in enumerate(child_slice):
                    vector[self._slices[child_dom][i]] = child_vector[_slice]

        return vector

    def _concatenation_jac(self, children_jacs):
        """ See :meth:`pybamm.Concatenation.concatenation_jac()`. """
        # note that this assumes that the children are in the right order and only have
        # one domain each
        jacs = []
        for i in range(self.secondary_dimensions_npts):
            for child_jac, slices in zip(children_jacs, self._children_slices):
                if len(slices) > 1:
                    raise NotImplementedError(
                        """jacobian only implemented for when each child has
                        a single domain"""
                    )
                child_slice = next(iter(slices.values()))
                jacs.append(pybamm.Index(child_jac, child_slice[i]))
        return SparseStack(*jacs)

    def _concatenation_new_copy(self, children):
        """ See :meth:`pybamm.Symbol.new_copy()`. """
        new_symbol = simplified_domain_concatenation(
            children, self.full_mesh, copy_this=self
        )
        return new_symbol


class SparseStack(Concatenation):
    """A node in the expression tree representing a concatenation of sparse
    matrices. As with NumpyConcatenation, we *don't* care about domains.
    The class :class:`pybamm.DomainConcatenation`, which *is* careful about
    domains and uses broadcasting where appropriate, should be used whenever
    possible instead.

    **Extends**: :class:`Concatenation`

    Parameters
    ----------
    children : iterable of :class:`Concatenation`
        The equations to concatenate

    """

    def __init__(self, *children):
        children = list(children)
        if not any(issparse(child.evaluate_for_shape()) for child in children):
            concatenation_function = np.vstack
        else:
            concatenation_function = vstack
        super().__init__(
            *children,
            name="sparse_stack",
            check_domain=False,
            concat_fun=concatenation_function
        )

    def _concatenation_new_copy(self, children):
        """ See :meth:`pybamm.Symbol.new_copy()`. """
        return SparseStack(*children)


class ConcatenationVariable(Concatenation):
    """
    A Variable representing a concatenation of variables
    """

    def __init__(self, *children):
        # Name is the intersection of the children names (should usually make sense
        # if the children have been named consistently)
        name = intersect(children[0].name, children[1].name)
        for child in children[2:]:
            name = intersect(name, child.name)
        name = name.capitalize()
        if name == "":
            name = None
        super().__init__(*children, name=name)
        # Overly tight bounds, can edit later if required
        self.bounds = (
            np.max([child.bounds[0] for child in children]),
            np.min([child.bounds[1] for child in children]),
        )


def substrings(s):
    for i in range(len(s)):
        for j in range(i, len(s)):
            yield s[i : j + 1]


def intersect(s1, s2):
    # find all the common strings between two strings
    all_intersects = set(substrings(s1)) & set(substrings(s2))
    # intersect is the longest such intercept
    if len(all_intersects) == 0:
        return ""
    intersect = max(all_intersects, key=len)
    # lstrip removes leading white space
    return intersect.lstrip()


def simplified_concatenation(*children):
    """ Perform simplifications on a concatenation """
    # Create Concatenation to easily read domains
    concat = Concatenation(*children)
    # Simplify concatenation of broadcasts all with the same child to a single
    # broadcast across all domains
<<<<<<< HEAD
    if len(children) >= 1:
=======
    if len(children) == 0:
        raise ValueError("Cannot create empty concatenation")
    elif len(children) == 1:
        return children[0]
    else:
>>>>>>> 4205951d
        if all(
            isinstance(child, pybamm.Broadcast)
            and child.child.id == children[0].child.id
            for child in children
        ):
            unique_child = children[0].orphans[0]
            if isinstance(children[0], pybamm.PrimaryBroadcast):
                return pybamm.PrimaryBroadcast(unique_child, concat.domain)
            else:
                return pybamm.FullBroadcast(
                    unique_child, concat.domain, concat.auxiliary_domains
                )
        elif all(isinstance(child, pybamm.Variable) for child in children):
            return pybamm.ConcatenationVariable(*children)
    return concat


def concatenation(*children):
    """ Helper function to create concatenations """
    # TODO: add option to turn off simplifications
    return simplified_concatenation(*children)


def simplified_numpy_concatenation(*children):
    """ Perform simplifications on a numpy concatenation """
    # Turn a concatenation of concatenations into a single concatenation
    new_children = []
    for child in children:
        # extract any children from numpy concatenation
        if isinstance(child, NumpyConcatenation):
            new_children.extend(child.orphans)
        else:
            new_children.append(child)
    return pybamm.simplify_if_constant(NumpyConcatenation(*new_children))


def numpy_concatenation(*children):
    """ Helper function to create numpy concatenations """
    # TODO: add option to turn off simplifications
    return simplified_numpy_concatenation(*children)


def simplified_domain_concatenation(children, mesh, copy_this=None):
    """ Perform simplifications on a domain concatenation """
    # Create the DomainConcatenation to read domain and child domain
    concat = DomainConcatenation(children, mesh, copy_this=copy_this)
    # Simplify Concatenation of StateVectors to a single StateVector
    # The sum of the evalation arrays of the StateVectors must be exactly 1
    if all(isinstance(child, pybamm.StateVector) for child in children):
        longest_eval_array = len(children[-1]._evaluation_array)
        eval_arrays = {}
        for child in children:
            eval_arrays[child] = np.concatenate(
                [
                    child.evaluation_array,
                    np.zeros(longest_eval_array - len(child.evaluation_array)),
                ]
            )
        first_start = children[0].y_slices[0].start
        last_stop = children[-1].y_slices[-1].stop
        if all(
            sum(array for array in eval_arrays.values())[first_start:last_stop] == 1
        ):
            return pybamm.StateVector(
                slice(first_start, last_stop),
                domain=concat.domain,
                auxiliary_domains=concat.auxiliary_domains,
            )

    return pybamm.simplify_if_constant(concat)


def domain_concatenation(children, mesh):
    """ Helper function to create domain concatenations """
    # TODO: add option to turn off simplifications
    return simplified_domain_concatenation(children, mesh)<|MERGE_RESOLUTION|>--- conflicted
+++ resolved
@@ -373,15 +373,11 @@
     concat = Concatenation(*children)
     # Simplify concatenation of broadcasts all with the same child to a single
     # broadcast across all domains
-<<<<<<< HEAD
-    if len(children) >= 1:
-=======
     if len(children) == 0:
         raise ValueError("Cannot create empty concatenation")
     elif len(children) == 1:
         return children[0]
     else:
->>>>>>> 4205951d
         if all(
             isinstance(child, pybamm.Broadcast)
             and child.child.id == children[0].child.id
