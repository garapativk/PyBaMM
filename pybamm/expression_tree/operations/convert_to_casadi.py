#
# Convert a PyBaMM expression tree to a CasADi expression tree
#
import pybamm
import casadi
import numpy as np
from scipy.interpolate import PchipInterpolator, CubicSpline


class CasadiConverter(object):
    def __init__(self, casadi_symbols=None):
        self._casadi_symbols = casadi_symbols or {}

        pybamm.citations.register("Andersson2019")

    def convert(self, symbol, t, y, y_dot, u):
        """
        This function recurses down the tree, converting the PyBaMM expression tree to
        a CasADi expression tree

        Parameters
        ----------
        symbol : :class:`pybamm.Symbol`
            The symbol to convert
        t : :class:`casadi.MX`
            A casadi symbol representing time
        y : :class:`casadi.MX`
            A casadi symbol representing state vectors
        u : dict
            A dictionary of casadi symbols representing inputs

        Returns
        -------
        :class:`casadi.MX`
            The converted symbol
        """
        try:
            return self._casadi_symbols[symbol.id]
        except KeyError:
            # Change u to empty dictionary if it's None
            u = u or {}
            casadi_symbol = self._convert(symbol, t, y, y_dot, u)
            self._casadi_symbols[symbol.id] = casadi_symbol

            return casadi_symbol

    def _convert(self, symbol, t, y, y_dot, u):
        """ See :meth:`CasadiConverter.convert()`. """
        if isinstance(
            symbol,
            (
                pybamm.Scalar,
                pybamm.Array,
                pybamm.Time,
                pybamm.InputParameter,
                pybamm.ExternalVariable,
            ),
        ):
            return casadi.MX(symbol.evaluate(t, y, y_dot, u))

        elif isinstance(symbol, pybamm.StateVector):
            if y is None:
                raise ValueError("Must provide a 'y' for converting state vectors")
            return casadi.vertcat(*[y[y_slice] for y_slice in symbol.y_slices])

        elif isinstance(symbol, pybamm.StateVectorDot):
            if y_dot is None:
                raise ValueError("Must provide a 'y_dot' for converting state vectors")
            return casadi.vertcat(*[y_dot[y_slice] for y_slice in symbol.y_slices])

        elif isinstance(symbol, pybamm.BinaryOperator):
            left, right = symbol.children
            # process children
<<<<<<< HEAD
            converted_left = self.convert(left, t, y, y_dot, u)
            converted_right = self.convert(right, t, y, y_dot, u)
=======
            converted_left = self.convert(left, t, y, u)
            converted_right = self.convert(right, t, y, u)
            if isinstance(symbol, pybamm.Minimum):
                return casadi.fmin(converted_left, converted_right)
            if isinstance(symbol, pybamm.Maximum):
                return casadi.fmax(converted_left, converted_right)
>>>>>>> 986ff2c7
            # _binary_evaluate defined in derived classes for specific rules
            return symbol._binary_evaluate(converted_left, converted_right)

        elif isinstance(symbol, pybamm.UnaryOperator):
            converted_child = self.convert(symbol.child, t, y, y_dot, u)
            if isinstance(symbol, pybamm.AbsoluteValue):
                return casadi.fabs(converted_child)
            return symbol._unary_evaluate(converted_child)

        elif isinstance(symbol, pybamm.Function):
            converted_children = [
                self.convert(child, t, y, y_dot, u) for child in symbol.children
            ]
            # Special functions
            if symbol.function == np.min:
                return casadi.mmin(*converted_children)
            elif symbol.function == np.max:
                return casadi.mmax(*converted_children)
            elif symbol.function == np.abs:
                return casadi.fabs(*converted_children)
            elif isinstance(symbol.function, (PchipInterpolator, CubicSpline)):
                return casadi.interpolant("LUT", "bspline", [symbol.x], symbol.y)(
                    *converted_children
                )
            elif symbol.function.__name__.startswith("elementwise_grad_of_"):
                differentiating_child_idx = int(symbol.function.__name__[-1])
                # Create dummy symbolic variables in order to differentiate using CasADi
                dummy_vars = [
                    casadi.MX.sym("y_" + str(i)) for i in range(len(converted_children))
                ]
                func_diff = casadi.gradient(
                    symbol.differentiated_function(*dummy_vars),
                    dummy_vars[differentiating_child_idx],
                )
                # Create function and evaluate it using the children
                casadi_func_diff = casadi.Function("func_diff", dummy_vars, [func_diff])
                return casadi_func_diff(*converted_children)
            # Other functions
            else:
                return symbol._function_evaluate(converted_children)
        elif isinstance(symbol, pybamm.Concatenation):
            converted_children = [
                self.convert(child, t, y, y_dot, u) for child in symbol.children
            ]
            if isinstance(symbol, (pybamm.NumpyConcatenation, pybamm.SparseStack)):
                return casadi.vertcat(*converted_children)
            # DomainConcatenation specifies a particular ordering for the concatenation,
            # which we must follow
            elif isinstance(symbol, pybamm.DomainConcatenation):
                slice_starts = []
                all_child_vectors = []
                for i in range(symbol.secondary_dimensions_npts):
                    child_vectors = []
                    for child_var, slices in zip(
                        converted_children, symbol._children_slices
                    ):
                        for child_dom, child_slice in slices.items():
                            slice_starts.append(symbol._slices[child_dom][i].start)
                            child_vectors.append(
                                child_var[child_slice[i].start : child_slice[i].stop]
                            )
                    all_child_vectors.extend(
                        [v for _, v in sorted(zip(slice_starts, child_vectors))]
                    )
                return casadi.vertcat(*all_child_vectors)

        else:
            raise TypeError(
                """
                Cannot convert symbol of type '{}' to CasADi. Symbols must all be
                'linear algebra' at this stage.
                """.format(
                    type(symbol)
                )
            )<|MERGE_RESOLUTION|>--- conflicted
+++ resolved
@@ -71,17 +71,14 @@
         elif isinstance(symbol, pybamm.BinaryOperator):
             left, right = symbol.children
             # process children
-<<<<<<< HEAD
             converted_left = self.convert(left, t, y, y_dot, u)
             converted_right = self.convert(right, t, y, y_dot, u)
-=======
-            converted_left = self.convert(left, t, y, u)
-            converted_right = self.convert(right, t, y, u)
+
             if isinstance(symbol, pybamm.Minimum):
                 return casadi.fmin(converted_left, converted_right)
             if isinstance(symbol, pybamm.Maximum):
                 return casadi.fmax(converted_left, converted_right)
->>>>>>> 986ff2c7
+
             # _binary_evaluate defined in derived classes for specific rules
             return symbol._binary_evaluate(converted_left, converted_right)
 
