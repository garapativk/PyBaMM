#
# Base class for particles
#
import pybamm


class BaseParticle(pybamm.BaseSubModel):
    """
    Base class for molar conservation in particles.

    Parameters
    ----------
    param : parameter class
        The parameters to use for this submodel
    domain : str
        The domain of the model either 'Negative' or 'Positive'
    options: dict
        A dictionary of options to be passed to the model.
        See :class:`pybamm.BaseBatteryModel`
    phase : str
        Phase of the particle

    **Extends:** :class:`pybamm.BaseSubModel`
    """

    def __init__(self, param, domain, options=None, phase=None):
        super().__init__(param, domain, options=options)
        self.phase = phase

    def _get_standard_concentration_variables(
        self, c_s, c_s_xav=None, c_s_rav=None, c_s_av=None, c_s_surf=None
    ):
        """
        All particle submodels must provide the particle concentration as an argument
        to this method. Some submodels solve for quantities other than the concentration
        itself, for example the 'XAveragedFickianDiffusion' models solves for the
        x-averaged concentration. In such cases the variables being solved for (set in
        'get_fundamental_variables') must also be passed as keyword arguments. If not
        passed as keyword arguments, the various average concentrations and surface
        concentration are computed automatically from the particle concentration.
        """
        Domain = self.domain
        domain = Domain.lower()
        phase = self.phase

        # Get surface concentration if not provided as fundamental variable to
        # solve for
        c_s_surf = c_s_surf or pybamm.surf(c_s)
        c_s_surf_av = pybamm.x_average(c_s_surf)

<<<<<<< HEAD
        if phase == "graphite":
            if self.domain == "Negative":
                c_scale = self.param.c_n_max
            elif self.domain == "Positive":
                c_scale = self.param.c_p_max
        elif phase == "silicon":
            if self.domain == "Negative":
                c_scale = self.param.c_n_max_si
            elif self.domain == "Positive":
                c_scale = self.param.c_p_max_si
=======
        c_scale = self.domain_param.c_max

>>>>>>> f94978ee
        # Get average concentration(s) if not provided as fundamental variable to
        # solve for
        c_s_xav = c_s_xav or pybamm.x_average(c_s)
        c_s_rav = c_s_rav or pybamm.r_average(c_s)
        c_s_av = c_s_av or pybamm.r_average(c_s_xav)

        variables = {
            f"{Domain} {phase} particle concentration": c_s,
            f"{Domain} {phase} particle concentration [mol.m-3]": c_s * c_scale,
            f"{Domain} {phase} particle concentration [mol.m-3]": c_s * c_scale,
            f"X-averaged {domain} {phase} particle concentration": c_s_xav,
            f"X-averaged {domain} {phase} particle concentration [mol.m-3]": c_s_xav
            * c_scale,
            f"R-averaged {domain} {phase} particle concentration": c_s_rav,
            f"R-averaged {domain} {phase} particle concentration [mol.m-3]": c_s_rav
            * c_scale,
            f"Average {domain} {phase} particle concentration": c_s_av,
            f"Average {domain} {phase} particle concentration [mol.m-3]": c_s_av
            * c_scale,
            f"{Domain} {phase} particle surface concentration": c_s_surf,
            self.domain
            + " particle surface concentration [mol.m-3]": c_scale * c_s_surf,
            f"X-averaged {domain} {phase} particle surface concentration": c_s_surf_av,
            f"X-averaged {domain} {phase} particle surface concentration [mol.m-3]"
            "": c_scale * c_s_surf_av,
            f"{Domain} electrode extent of lithiation": c_s_rav,
            f"X-averaged {domain} electrode extent of lithiation": c_s_av,
            f"Minimum {domain} {phase} particle concentration": pybamm.min(c_s),
            f"Maximum {domain} {phase} particle concentration": pybamm.max(c_s),
            f"Minimum {domain} {phase} particle concentration [mol.m-3]"
            "": pybamm.min(c_s) * c_scale,
            f"Maximum {domain} {phase} particle concentration [mol.m-3]"
            "": pybamm.max(c_s) * c_scale,
            f"Minimum {domain} {phase} particle surface concentration"
            "": pybamm.min(c_s_surf),
            f"Maximum {domain} {phase} particle surface concentration"
            "": pybamm.max(c_s_surf),
            f"Minimum {domain} {phase} particle surface concentration [mol.m-3]"
            "": pybamm.min(c_s_surf) * c_scale,
            f"Maximum {domain} {phase} particle surface concentration [mol.m-3]"
            "": pybamm.max(c_s_surf) * c_scale,
        }

        return variables

    def _get_total_concentration_variables(self, variables):
        Domain = self.domain
        domain = Domain.lower()
        phase = self.phase

        c_s_rav = variables[f"R-averaged {domain} {phase} particle concentration"]
        eps_s = variables[f"{Domain} electrode {phase} active material volume fraction"]
        eps_s_av = pybamm.x_average(eps_s)
        c_s_vol_av = pybamm.x_average(eps_s * c_s_rav) / eps_s_av
        c_scale = self.domain_param.c_max
        L = self.domain_param.L
        A = self.param.A_cc

        variables.update(
            {
                f"{Domain} electrode {phase} SOC": c_s_vol_av,
                f"{Domain} electrode {phase} volume-averaged concentration": c_s_vol_av,
                f"{Domain} electrode {phase} volume-averaged concentration [mol.m-3]"
                "": c_s_vol_av * c_scale,
                f"Total lithium in {phase} in {domain} electrode [mol]"
                "": pybamm.yz_average(c_s_vol_av * eps_s_av) * c_scale * L * A,
            }
        )
        return variables

    def _get_standard_flux_variables(self, N_s, N_s_xav):
        Domain = self.domain
        domain = Domain.lower()
        phase = self.phase

        variables = {
            f"{Domain} {phase} particle flux": N_s,
            f"X-averaged {domain} {phase} particle flux": N_s_xav,
        }

        return variables<|MERGE_RESOLUTION|>--- conflicted
+++ resolved
@@ -48,21 +48,10 @@
         c_s_surf = c_s_surf or pybamm.surf(c_s)
         c_s_surf_av = pybamm.x_average(c_s_surf)
 
-<<<<<<< HEAD
         if phase == "graphite":
-            if self.domain == "Negative":
-                c_scale = self.param.c_n_max
-            elif self.domain == "Positive":
-                c_scale = self.param.c_p_max
+            c_scale = self.domain_param.c_max
         elif phase == "silicon":
-            if self.domain == "Negative":
-                c_scale = self.param.c_n_max_si
-            elif self.domain == "Positive":
-                c_scale = self.param.c_p_max_si
-=======
-        c_scale = self.domain_param.c_max
-
->>>>>>> f94978ee
+            c_scale = self.domain_param.c_max_si
         # Get average concentration(s) if not provided as fundamental variable to
         # solve for
         c_s_xav = c_s_xav or pybamm.x_average(c_s)
