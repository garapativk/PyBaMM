#
# Equations for the electrode-electrolyte interface
#
from __future__ import absolute_import, division
from __future__ import print_function, unicode_literals
import pybamm


def homogeneous_reaction(current, domain):
    """ Homogeneous reaction at the electrode-electrolyte interface """

    # If feed in just a single domain then will return a Scalar which will
    # remain as a scalar after discretisation

    # If feed in ["negative electrode", "separator", "positive electrode"]
    # will return a concatenation of scalars. Concatenations
    # will be processed into a vector upon discretisation.

    if domain == ["negative electrode"]:
        exchange_current = current / pybamm.standard_parameters.ln
    elif domain == ["separator"]:
        exchange_current = pybamm.Scalar(0)
    elif domain == ["positive electrode"]:
        exchange_current = (
            -current / pybamm.standard_parameters.lp * pybamm.Scalar(1, domain=domain)
        )
    elif domain == ["negative electrode", "separator", "positive electrode"]:
        current_neg = homogeneous_reaction(current, ["negative electrode"])
        current_sep = homogeneous_reaction(current, ["separator"])
        current_pos = homogeneous_reaction(current, ["positive electrode"])
        exchange_current = pybamm.PiecewiseConstant(
            current_neg, current_sep, current_pos
        )
    else:
        raise NotImplementedError("{} is not a valid domain".format(domain))

    # set the domain (required for processing boundary conditions)
    exchange_current.domain = domain

    return exchange_current


def butler_volmer(iota, U_eq, c_e, Delta_phi, ck_surf=None, domain=None):
    """
    Butler-Volmer reactions.

    .. math::
        j = j_0(c_e, c_\\text{k}) * \\sinh(\\Delta\\phi - U_\\text{eq}(c_\\text{k})),

        \\text{where} \\Delta \\phi = \\Phi_\\text{k} - \\Phi

    Parameters
    ----------
    iota: :class:`pybamm.Parameter`
        The dimensionless reaction rate constant (dimensionless reference
        exchange current density)
    U_eq: :class: `pyabmm.Parameter`
        The open circuit potential
    c_e : :class:`pybamm.Symbol`
        The electrolyte concentration
    Delta_phi : :class:`pybamm.Symbol`
        The difference between the electrode potential and the electrolyte potential.
    ck_surf: :class: `pybamm.Variable`
        The concentration of lithium on the surface of a particle.
    domain : iterable of strings
        The domain in which to calculate the interfacial current density. Default is
        None, in which case the domain is calculated based on c and phi or defaults to
        the domain spanning the whole cell

    Returns
    -------
    :class:`pybamm.Symbol`
        The dimensionless interfacial current density (=dimensionless flux density)
    """
<<<<<<< HEAD
    if domain is None:
        # raise error if no domain can be found
        if c_e.domain == [] and Delta_phi.domain == []:
            raise ValueError(
                "domain cannot be None if c_e.domain and phi_e.domain are empty"
            )
        # otherwise read domain from c and phi, making sure they are consistent with
        # each other
        else:
            if (
                Delta_phi.domain == c_e.domain
                or c_e.domain == []
                or Delta_phi.domain == []
            ):
                domain = c_e.domain
            else:
                raise pybamm.DomainError(
                    "c_e and phi_e must have the same (or empty) domain"
                )

    # Get the current densities based on domain
    if domain == ["negative electrode"]:
        j0n = exchange_current_density(
            iota, c_e, ck_surf=ck_surf, domain=["negative electrode"]
        )
        eta_n = Delta_phi - U_eq(ck_surf)
        return j0n * eta_n  # Function(etan, np.sinh)
    elif domain == ["positive electrode"]:
        j0p = exchange_current_density(
            iota, c_e, ck_surf=ck_surf, domain=["positive electrode"]
        )
        eta_p = Delta_phi - U_eq(ck_surf)
        return j0p * eta_p  # Function(etap, np.sinh)
    # To get current density across the whole domain, unpack and call this function
    # again in the subdomains, then concatenate
    elif domain == ["negative electrode", "separator", "positive electrode"]:

        # Unpack c
        if ck_surf is None:
            variables = [c_e, Delta_phi, U_eq]
        else:
            variables = [c_e, Delta_phi, U_eq, ck_surf]

        if all([isinstance(var, pybamm.Concatenation) for var in variables]):
            c_en, c_es, c_ep = c_e.orphans
            Delta_phi_n, Delta_phi_s, Delta_phi_p = Delta_phi.orphans
            U_n, U_s, U_p = U_eq.orphans
            iota_n, iota_s, iota_p = iota.orphans
        else:
            raise ValueError(
                "c_e, Delta_phi, U_eq, (and ck_surf)\
                must both be Concatenations, not '{}' and '{}', '{}".format(
                    type(c_e), type(Delta_phi), type(U_eq)
                )
            )
        # Negative electrode
        j_n = butler_volmer(
            iota, U_n, c_en, Delta_phi_n, ck_surf=ck_surf, domain=["negative electrode"]
        )
        # Separator
        j_s = pybamm.Scalar(0, domain=["separator"])
        # Positive electrode
        j_p = butler_volmer(
            iota, U_p, c_e, Delta_phi, ck_surf=ck_surf, domain=["negative electrode"]
        )
        # Concatenate
        return pybamm.Concatenation(j_n, j_s, j_p)
    else:
        raise pybamm.DomainError("domain '{}' not recognised".format(domain))


def exchange_current_density(iota, c_e, ck_surf=None, domain=None):
    """The exchange current-density as a function of concentration

    Parameters
    ----------
    iota: :class: `pybamm.Parameter`
        The dimensionless reaction rate constant (dimensionless reference exchange
        current density)
    c_e : :class:`pybamm.Variable`
        The electrolyte concentration
    ck_surf : :class:`pybamm.Variable`
        The concentration of lithium on the surface of a particle
    domain : string
        Which domain to calculate the exchange current density in ("negative electrode"
        or "positive electrode"). Default is None, in which case the domain is\
        c_e.domain

    Returns
    -------
    :class:`pybamm.Symbol`
        The exchange-current density
    """
    if domain is None:
        # read domain from c if it exists
        if c_e.domain != []:
            domain = c_e.domain
        # otherwise raise error
        else:
            raise ValueError("domain cannot be None if c_e.domain is empty")

    if domain[0] not in pybamm.KNOWN_DOMAINS:
        raise pybamm.DomainError("{} is not in known domains".format(domain))

    if ck_surf is not None:
        # check that ck_surf and c_e have are both negative or positive
        if (ck_surf.domain == ["negative particle"]) and (
            domain != ["negative electrode"]
        ):
            raise ValueError(
                "ck_surf and c_e must both be on respective 'negative' or 'positive'\
                        domains"
            )
        if (ck_surf.domain == ["positive particle"]) and (
            domain != ["positive electrode"]
        ):
            raise ValueError(
                "ck_surf and c_e must both be on respective 'negative' or 'positive'\
                        domains"
            )

    # need to check that raises assert when c_e.domain != domain
    if domain == ["negative electrode"]:
        if c_e.domain not in [["negative electrode"], []]:
            raise pybamm.DomainError("""concentration and domain do not match""")
    elif domain == ["positive electrode"]:
        if c_e.domain not in [["positive electrode"], []]:
            raise pybamm.DomainError("""concentration and domain do not match""")

    # I actually don't like the set of if statements here.
    if ck_surf is not None:
        # only activated by li-ion
        return iota * c_e ** (1 / 2) * ck_surf ** (1 / 2) * (1 - ck_surf) ** (1 / 2)
    elif domain == ["negative electrode"]:
        # only activated in neg of lead-acid
        return iota * c_e
    elif domain == ["positive electrode"]:
        # only activated in pos of lead-acid
        Ve = pybamm.standard_parameters_lead_acid.Ve
        Vw = pybamm.standard_parameters_lead_acid.Vw
        cw = (1 - c_e * Ve) / Vw
        return iota * c_e ** 2 * cw
    else:
        raise pybamm.DomainError("domain '{}' not recognised".format(domain))
=======
    # hack to make the concatenation work. Concatenation needs some work
    current_neg = pybamm.Broadcast(
        current / pybamm.standard_parameters.ln, ["negative electrode"]
    )
    current_pos = pybamm.Broadcast(
        -current / pybamm.standard_parameters.lp, ["positive electrode"]
    )
    return pybamm.Concatenation(
        current_neg, pybamm.Broadcast(0, ["separator"]), current_pos
    )
>>>>>>> 9f504cdd


def butler_volmer_lead_acid(c, phi, domain=None):
    """
    Butler-Volmer reactions for lead-acid chemistry

    .. math::
        j = j_0(c) * \\sinh(\\phi - U(c)),

        \\text{where} \\phi = \\Phi_\\text{s} - \\Phi

    Parameters
    ----------
    c : :class:`pybamm.Symbol`
        The electrolyte concentration
    phi : :class:`pybamm.Symbol`
        The difference betweent the solid potential and electrolyte potential
    domain : iterable of strings
        The domain in which to calculate the interfacial current density. Default is
        None, in which case the domain is calculated based on c and phi or defaults to
        the domain spanning the whole cell

    Returns
    -------
    :class:`pybamm.Symbol`
        The interfacial current density in the appropriate domain
    """
    if domain is None:
        # raise error if no domain can be found
        if c.domain == [] and phi.domain == []:
            raise ValueError(
                "domain cannot be None if c.domain and phi.domain are empty"
            )
        # otherwise read domain from c and phi, making sure they are consistent with
        # each other
        else:
            if phi.domain == c.domain or c.domain == [] or phi.domain == []:
                domain = c.domain
            else:
                raise pybamm.DomainError(
                    "c and phi must have the same (or empty) domain"
                )

    # Get the current densities based on domain
    if domain == ["negative electrode"]:
        j0n = exchange_current_density_lead_acid(c, ["negative electrode"])
        etan = phi - pybamm.standard_parameters_lead_acid.U_Pb(c)
        return j0n * etan  # Function(etan, np.sinh)
    elif domain == ["positive electrode"]:
        j0p = exchange_current_density_lead_acid(c, ["positive electrode"])
        etap = phi - pybamm.standard_parameters_lead_acid.U_PbO2(c)
        return j0p * etap  # Function(etap, np.sinh)
    # To get current density across the whole domain, unpack and call this function
    # again in the subdomains, then concatenate
    elif domain == ["negative electrode", "separator", "positive electrode"]:
        # Unpack c
        if all([isinstance(var, pybamm.Concatenation) for var in [c, phi]]):
            cn, cs, cp = c.orphans
            phin, phis, phip = phi.orphans
        else:
            raise ValueError(
                "c and phi must both be Concatenations, not '{}' and '{}'".format(
                    type(c), type(phi)
                )
            )
        # Negative electrode
        current_neg = butler_volmer_lead_acid(cn, phin, domain=["negative electrode"])
        # Separator
        current_sep = pybamm.Broadcast(0, ["separator"])
        # Positive electrode
        current_pos = butler_volmer_lead_acid(cp, phip, domain=["positive electrode"])
        # Concatenate
        return pybamm.Concatenation(current_neg, current_sep, current_pos)
    else:
        raise pybamm.DomainError("domain '{}' not recognised".format(domain))


def exchange_current_density_lead_acid(c, domain=None):
    """The exchange current-density as a function of concentration

    Parameters
    ----------
    c : :class:`pybamm.Variable`
        A Variable representing the concentration
    domain : string
        Which domain to calculate the exchange current density in ("negative electrode"
        or "positive electrode"). Default is None, in which case the domain is c.domain

    Returns
    -------
    :class:`pybamm.Symbol`
        The exchange-current density
    """
    if domain is None:
        # read domain from c if it exists
        if c.domain != []:
            domain = c.domain
        # otherwise raise error
        else:
            raise ValueError("domain cannot be None if c.domain is empty")

    if domain == ["negative electrode"]:
        # concentration domain should be empty or the same as domain
        if c.domain not in [["negative electrode"], []]:
            raise pybamm.DomainError("""concentration and domain do not match""")
        iota_ref_n = pybamm.standard_parameters_lead_acid.iota_ref_n
        return iota_ref_n * c
    elif domain == ["positive electrode"]:
        # concentration domain should be empty or the same as domain
        if c.domain not in [["positive electrode"], []]:
            raise pybamm.DomainError("""concentration and domain do not match""")
        iota_ref_p = pybamm.standard_parameters_lead_acid.iota_ref_p
        Ve = pybamm.standard_parameters_lead_acid.Ve
        Vw = pybamm.standard_parameters_lead_acid.Vw
        cw = (1 - c * Ve) / Vw
        return iota_ref_p * c ** 2 * cw
    else:
        raise pybamm.DomainError("domain '{}' not recognised".format(domain))<|MERGE_RESOLUTION|>--- conflicted
+++ resolved
@@ -21,15 +21,18 @@
     elif domain == ["separator"]:
         exchange_current = pybamm.Scalar(0)
     elif domain == ["positive electrode"]:
-        exchange_current = (
-            -current / pybamm.standard_parameters.lp * pybamm.Scalar(1, domain=domain)
-        )
+        exchange_current = -current / pybamm.standard_parameters.lp
+
     elif domain == ["negative electrode", "separator", "positive electrode"]:
-        current_neg = homogeneous_reaction(current, ["negative electrode"])
-        current_sep = homogeneous_reaction(current, ["separator"])
-        current_pos = homogeneous_reaction(current, ["positive electrode"])
-        exchange_current = pybamm.PiecewiseConstant(
-            current_neg, current_sep, current_pos
+        # hack to make the concatenation work. Concatenation needs some work
+        current_neg = pybamm.Broadcast(
+            current / pybamm.standard_parameters.ln, ["negative electrode"]
+        )
+        current_pos = pybamm.Broadcast(
+            -current / pybamm.standard_parameters.lp, ["positive electrode"]
+        )
+        return pybamm.Concatenation(
+            current_neg, pybamm.Broadcast(0, ["separator"]), current_pos
         )
     else:
         raise NotImplementedError("{} is not a valid domain".format(domain))
@@ -72,7 +75,6 @@
     :class:`pybamm.Symbol`
         The dimensionless interfacial current density (=dimensionless flux density)
     """
-<<<<<<< HEAD
     if domain is None:
         # raise error if no domain can be found
         if c_e.domain == [] and Delta_phi.domain == []:
@@ -217,18 +219,6 @@
         return iota * c_e ** 2 * cw
     else:
         raise pybamm.DomainError("domain '{}' not recognised".format(domain))
-=======
-    # hack to make the concatenation work. Concatenation needs some work
-    current_neg = pybamm.Broadcast(
-        current / pybamm.standard_parameters.ln, ["negative electrode"]
-    )
-    current_pos = pybamm.Broadcast(
-        -current / pybamm.standard_parameters.lp, ["positive electrode"]
-    )
-    return pybamm.Concatenation(
-        current_neg, pybamm.Broadcast(0, ["separator"]), current_pos
-    )
->>>>>>> 9f504cdd
 
 
 def butler_volmer_lead_acid(c, phi, domain=None):
