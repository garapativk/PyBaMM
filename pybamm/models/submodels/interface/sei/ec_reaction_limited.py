#
# Class for reaction limited SEI growth
#
import pybamm
from .base_sei import BaseModel


class EcReactionLimited(BaseModel):
    """
    Class for reaction limited SEI growth. This model assumes the "inner"
    SEI layer is of zero thickness and only models the "outer" SEI layer.

    Parameters
    ----------
    param : parameter class
        The parameters to use for this submodel
    domain : str
        The domain of the model either 'Negative' or 'Positive'

    **Extends:** :class:`pybamm.sei.BaseModel`
    """

    def __init__(self, param, domain):
        super().__init__(param, domain)

    def get_fundamental_variables(self):

        L_inner = pybamm.FullBroadcast(
            0, self.domain.lower() + " electrode", "current collector"
        )
        L_outer = pybamm.standard_variables.L_outer

        j_inner = pybamm.FullBroadcast(
            0, self.domain.lower() + " electrode", "current collector"
        )
        j_outer = pybamm.Variable(
            "Outer " + self.domain + " electrode sei interfacial current density",
            domain=self.domain.lower() + " electrode",
            auxiliary_domains={"secondary": "current collector"},
        )

        variables = self._get_standard_thickness_variables(L_inner, L_outer)
        variables.update(self._get_standard_reaction_variables(j_inner, j_outer))

        return variables

    def get_coupled_variables(self, variables):

        # Get variables related to the concentration
        variables.update(self._get_standard_concentraion_variables(variables))

        # Update whole cell variables, which also updates the "sum of" variables
        if (
            "Negative electrode sei interfacial current density" in variables
            and "Positive electrode sei interfacial current density" in variables
            and "Sei interfacial current density" not in variables
        ):
            variables.update(
                self._get_standard_whole_cell_interfacial_current_variables(variables)
            )

        return variables

    def set_rhs(self, variables):
        domain = self.domain.lower() + " electrode"
        L_sei = variables["Outer " + domain + " sei thickness"]
        j_sei = variables["Outer " + domain + " sei interfacial current density"]

        if self.domain == "Negative":
            Gamma_SEI = self.param.Gamma_SEI_n

        self.rhs = {L_sei: -Gamma_SEI * j_sei / 2}

    def set_algebraic(self, variables):
        phi_s_n = variables[self.domain + " electrode potential"]
        phi_e_n = variables[self.domain + " electrolyte potential"]
        j_sei = variables[
            "Outer "
            + self.domain.lower()
            + " electrode sei interfacial current density"
        ]
        L_sei = variables["Outer " + self.domain.lower() + " electrode sei thickness"]
        c_ec = variables[self.domain + " electrode EC surface concentration"]

        # Look for current that contributes to the -IR drop
        # If we can't find the interfacial current density from the main reaction, j,
        # it's ok to fall back on the total interfacial current density, j_tot
        # This should only happen when the interface submodel is "InverseButlerVolmer"
        # in which case j = j_tot (uniform) anyway
        if (
            "Total "
            + self.domain.lower()
            + " electrode interfacial current density variable"
            in variables
        ):
            j = variables[
                "Total "
                + self.domain.lower()
                + " electrode interfacial current density variable"
            ]
<<<<<<< HEAD
        except KeyError as e:
            print(e)
=======
        else:
>>>>>>> d24bd41d
            j = variables[
                "X-averaged "
                + self.domain.lower()
                + " electrode total interfacial current density"
            ]

        if self.domain == "Negative":
            C_sei_ec = self.param.C_sei_ec_n
            R_sei = self.param.R_sei_n

        # need to revise for thermal case
        self.algebraic = {
            j_sei: j_sei
            + C_sei_ec
            * c_ec
            * pybamm.exp(-0.5 * (phi_s_n - phi_e_n - j * L_sei * R_sei))
        }

    def set_initial_conditions(self, variables):
        L_sei = variables["Outer " + self.domain.lower() + " electrode sei thickness"]
        j_sei = variables[
            "Outer "
            + self.domain.lower()
            + " electrode sei interfacial current density"
        ]

        L_sei_0 = pybamm.Scalar(1)
        j_sei_0 = pybamm.Scalar(0)

        self.initial_conditions = {L_sei: L_sei_0, j_sei: j_sei_0}<|MERGE_RESOLUTION|>--- conflicted
+++ resolved
@@ -98,12 +98,7 @@
                 + self.domain.lower()
                 + " electrode interfacial current density variable"
             ]
-<<<<<<< HEAD
-        except KeyError as e:
-            print(e)
-=======
         else:
->>>>>>> d24bd41d
             j = variables[
                 "X-averaged "
                 + self.domain.lower()
