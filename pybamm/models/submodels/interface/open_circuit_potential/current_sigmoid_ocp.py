--- conflicted
+++ resolved
@@ -16,18 +16,13 @@
         phase_name = self.phase_name
 
         if self.reaction == "lithium-ion main":
-<<<<<<< HEAD
             T = variables[f"{Domain} electrode temperature [K]"]
-            # Particle size distribution is not yet implemented
-            if self.options["particle size"] != "distribution":
-=======
-            T = variables[f"{Domain} electrode temperature"]
             # For "particle-size distribution" models, take distribution version
             # of c_s_surf that depends on particle size.
             domain_options = getattr(self.options, domain)
             if domain_options["particle size"] == "distribution":
                 c_s_surf = variables[
-                    f"{Domain} {phase_name}particle surface concentration distribution"
+                    f"{Domain} {phase_name}particle surface stoichiometry distribution"
                 ]
                 # If variable was broadcast, take only the orphan
                 if isinstance(c_s_surf, pybamm.Broadcast) and isinstance(
@@ -37,7 +32,6 @@
                     T = T.orphans[0]
                 T = pybamm.PrimaryBroadcast(T, [f"{domain} particle size"])
             else:
->>>>>>> 728eda45
                 c_s_surf = variables[
                     f"{Domain} {phase_name}particle surface stoichiometry"
                 ]
