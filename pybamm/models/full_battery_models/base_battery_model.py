#
# Base battery model class
#

import pybamm
import warnings


class Options(pybamm.FuzzyDict):
    """
<<<<<<< HEAD
    A dictionary of options to be passed to the model. The options that can
    be set are listed below. Note that not all of the options are compatible with
    each other and with all of the models implemented in PyBaMM. Each option is
    optional and takes a default value if not provided.

    * "cell geometry" : str
        Sets the geometry of the cell. Can be "pouch" (default) or
        "arbitrary". The arbitrary geometry option solves a 1D electrochemical
        model with prescribed cell volume and cross-sectional area, and
        (if thermal effects are included) solves a lumped thermal model
        with prescribed surface area for cooling.
    * "convection" : str
        Whether to include the effects of convection in the model. Can be
        "none" (default), "uniform transverse" or "full transverse".
        Must be "none" for lithium-ion models.
    * "current collector" : str
        Sets the current collector model to use. Can be "uniform" (default),
        "potential pair" or "potential pair quite conductive".
    * "dimensionality" : int
        Sets the dimension of the current collector problem. Can be 0
        (default), 1 or 2.
    * "external submodels" : list
        A list of the submodels that you would like to supply an external
        variable for instead of solving in PyBaMM. The entries of the lists
        are strings that correspond to the submodel names in the keys
        of `self.submodels`.
    * "interfacial surface area" : str
        Sets the model for the interfacial surface area. Can be "constant"
        (default) or "varying". Not currently implemented in any of the models.
    * "lithium plating" : str, optional
        Sets the model for lithium plating. Can be "none" (default),
        "reversible" or "irreversible".
    * "loss of active material" : str, optional
        Sets the model for loss of active material. Can be "none" (default) or
        "example", which is a placeholder for LAM models.
    * "particle" : str, optional
    * "loss of active material" : str
        Sets the model for loss of active material. Can be "none" (default),
        "positive", "negative" or "both" to enable it for the specific
        electrode.
    * "particle" : str
        Sets the submodel to use to describe behaviour within the particle.
        Can be "Fickian diffusion" (default), "uniform profile",
        "quadratic profile", or "quartic profile".
    * "particle shape" : str
        Sets the model shape of the electrode particles. This is used to
        calculate the surface area to volume ratio. Can be "spherical"
        (default) or "user". For the "user" option the surface area per
        unit volume can be passed as a parameter, and is therefore not
        necessarily consistent with the particle shape.
    * "particle cracking" : str
        Sets the model to account for mechanical effects and particle
        cracking. Can be "none", "no cracking", "negative", "positive" or
        "both".
        All options other than "none" account for the effects of swelling
        of electrode particles, cell thickness change, and stress-assisted
        diffusion. The options "negative", "positive" or "both" additionally
        account for crack propagation in the negative, positive or both
        electrodes, respectively.
    * "sei" : str
        Set the sei submodel to be used. Options are:

        - "none": :class:`pybamm.sei.NoSEI` (no SEI growth)
        - "constant": :class:`pybamm.sei.Constant` (constant SEI thickness)
        - "reaction limited": :class:`pybamm.sei.ReactionLimited`
        - "solvent-diffusion limited": \
            :class:`pybamm.sei.SolventDiffusionLimited`
        - "electron-migration limited": \
            :class:`pybamm.sei.ElectronMigrationLimited`
        - "interstitial-diffusion limited": \
            :class:`pybamm.sei.InterstitialDiffusionLimited`
        - "ec reaction limited": \
            :class:`pybamm.sei.EcReactionLimited`
    * "sei film resistance" : str
        Set the submodel for additional term in the overpotential due to SEI.
        The default value is "none" if the "sei" option is "none", and
        "distributed" otherwise. This is because the "distributed" model is more
        complex than the model with no additional resistance, which adds
        unnecessary complexity if there is no SEI in the first place

        - "none": no additional resistance\

            .. math::
                \\eta_r = \\frac{F}{RT} * (\\phi_s - \\phi_e - U)

        - "distributed": properly included additional resistance term\

            .. math::
                \\eta_r = \\frac{F}{RT}
                * (\\phi_s - \\phi_e - U - R_{sei} * L_{sei} * j)

        - "average": constant additional resistance term (approximation to the \
            true model). This model can give similar results to the \
            "distributed" case without needing to make j an algebraic state\

            .. math::
                \\eta_r = \\frac{F}{RT}
                * (\\phi_s - \\phi_e - U - R_{sei} * L_{sei} * \\frac{I}{aL})
    * "sei porosity change" : str
        Whether to include porosity change due to SEI formation, can be "false"
        (default) or "true".
    * "side reactions" : list
        Contains a list of any side reactions to include. Default is []. If this
        list is not empty (i.e. side reactions are included in the model), then
        "surface form" cannot be 'false'.
    * "surface form" : str
        Whether to use the surface formulation of the problem. Can be "false"
        (default), "differential" or "algebraic".
    * "thermal" : str
        Sets the thermal model to use. Can be "isothermal" (default), "lumped",
        "x-lumped", or "x-full".
    * "total interfacial current density as a state" : str
        Whether to make a state for the total interfacial current density and
        solve an algebraic equation for it. Default is "false", unless "sei film
        resistance" is distributed in which case it is automatically set to
        "true".

    **Extends:** :class:`dict`
=======
    Base model class with some default settings and required variables

    Attributes
    ----------

    options: dict
        A dictionary of options to be passed to the model. The options that can
        be set are listed below. Note that not all of the options are compatible with
        each other and with all of the models implemented in PyBaMM. Each option is
        optional and takes a default value if not provided.

            * "cell geometry" : str
                Sets the geometry of the cell. Can be "pouch" (default) or
                "arbitrary". The arbitrary geometry option solves a 1D electrochemical
                model with prescribed cell volume and cross-sectional area, and
                (if thermal effects are included) solves a lumped thermal model
                with prescribed surface area for cooling.
            * "convection" : str
                Whether to include the effects of convection in the model. Can be
                "none" (default), "uniform transverse" or "full transverse".
                Must be "none" for lithium-ion models.
            * "current collector" : str
                Sets the current collector model to use. Can be "uniform" (default),
                "potential pair" or "potential pair quite conductive".
            * "dimensionality" : int
                Sets the dimension of the current collector problem. Can be 0
                (default), 1 or 2.
            * "external submodels" : list
                A list of the submodels that you would like to supply an external
                variable for instead of solving in PyBaMM. The entries of the lists
                are strings that correspond to the submodel names in the keys
                of `self.submodels`.
            * "interfacial surface area" : str
                Sets the model for the interfacial surface area. Can be "constant"
                (default) or "varying". Not currently implemented in any of the models.
            * "lithium plating" : str, optional
                Sets the model for lithium plating. Can be "none" (default),
                "reversible" or "irreversible".
            * "loss of active material" : str
                Sets the model for loss of active material. Can be "none" (default),
                "positive", "negative" or "both" to enable it for the specific
                electrode.
            * "operating mode" : str
                Sets the operating mode for the model. Can be "current" (default),
                "voltage" or "power". Alternatively, the operating mode can be
                controlled with an arbitrary function by passing the function directly
                as the option. In this case the function must define the residual of
                an algebraic equation. The applied current will be solved for such
                that the algebraic constraint is satisfied.
            * "particle" : str
                Sets the submodel to use to describe behaviour within the particle.
                Can be "Fickian diffusion" (default), "uniform profile",
                "quadratic profile", or "quartic profile".
            * "particle shape" : str
                Sets the model shape of the electrode particles. This is used to
                calculate the surface area to volume ratio. Can be "spherical"
                (default) or "user". For the "user" option the surface area per
                unit volume can be passed as a parameter, and is therefore not
                necessarily consistent with the particle shape.
            * "particle cracking" : str
                Sets the model to account for mechanical effects and particle
                cracking. Can be "none", "no cracking", "negative", "positive" or
                "both".
                All options other than "none" account for the effects of swelling
                of electrode particles, cell thickness change, and stress-assisted
                diffusion. The options "negative", "positive" or "both" additionally
                account for crack propagation in the negative, positive or both
                electrodes, respectively.
            * "SEI" : str
                Set the SEI submodel to be used. Options are:

                - "none": :class:`pybamm.sei.NoSEI` (no SEI growth)
                - "constant": :class:`pybamm.sei.Constant` (constant SEI thickness)
                - "reaction limited": :class:`pybamm.sei.ReactionLimited`
                - "solvent-diffusion limited":\
                    :class:`pybamm.sei.SolventDiffusionLimited`
                - "electron-migration limited": \
                    :class:`pybamm.sei.ElectronMigrationLimited`
                - "interstitial-diffusion limited": \
                    :class:`pybamm.sei.InterstitialDiffusionLimited`
                - "ec reaction limited": \
                    :class:`pybamm.sei.EcReactionLimited`
            * "SEI film resistance" : str
                Set the submodel for additional term in the overpotential due to SEI.
                The default value is "none" if the "SEI" option is "none", and
                "distributed" otherwise. This is because the "distributed" model is more
                complex than the model with no additional resistance, which adds
                unnecessary complexity if there is no SEI in the first place

                - "none": no additional resistance\

                    .. math::
                        \\eta_r = \\frac{F}{RT} * (\\phi_s - \\phi_e - U)

                - "distributed": properly included additional resistance term\

                    .. math::
                        \\eta_r = \\frac{F}{RT}
                        * (\\phi_s - \\phi_e - U - R_{sei} * L_{sei} * j)

                - "average": constant additional resistance term (approximation to the \
                    true model). This model can give similar results to the \
                    "distributed" case without needing to make j an algebraic state\

                    .. math::
                        \\eta_r = \\frac{F}{RT}
                        * (\\phi_s - \\phi_e - U - R_{sei} * L_{sei} * \\frac{I}{aL})
            * "SEI porosity change" : str
                Whether to include porosity change due to SEI formation, can be "false"
                (default) or "true".
            * "side reactions" : list
                Contains a list of any side reactions to include. Default is []. If this
                list is not empty (i.e. side reactions are included in the model), then
                "surface form" cannot be 'false'.
            * "surface form" : str
                Whether to use the surface formulation of the problem. Can be "false"
                (default), "differential" or "algebraic".
            * "thermal" : str
                Sets the thermal model to use. Can be "isothermal" (default), "lumped",
                "x-lumped", or "x-full".
            * "total interfacial current density as a state" : str
                Whether to make a state for the total interfacial current density and
                solve an algebraic equation for it. Default is "false", unless "SEI film
                resistance" is distributed in which case it is automatically set to
                "true".

    **Extends:** :class:`pybamm.BaseModel`
>>>>>>> e1c51a29
    """

    def __init__(self, extra_options):
        default_options = {
            "operating mode": "current",
            "dimensionality": 0,
            "surface form": "false",
            "convection": "none",
            "side reactions": [],
            "interfacial surface area": "constant",
            "current collector": "uniform",
            "particle": "Fickian diffusion",
            "particle shape": "spherical",
            "electrolyte conductivity": "default",
            "thermal": "isothermal",
            "cell geometry": "none",
            "external submodels": [],
            "SEI": "none",
            "lithium plating": "none",
            "SEI porosity change": "false",
            "loss of active material": "none",
            "working electrode": "none",
            "particle cracking": "none",
            "total interfacial current density as a state": "false",
        }
        # Change the default for cell geometry based on which thermal option is provided
        extra_options = extra_options or {}
        thermal_option = extra_options.get(
            "thermal", "none"
        )  # return "none" if option not given
        if thermal_option in ["none", "isothermal", "lumped"]:
            default_options["cell geometry"] = "arbitrary"
        else:
            default_options["cell geometry"] = "pouch"
        # The "cell geometry" option will still be overridden by extra_options if
        # provided

        # Change the default for SEI film resistance based on which SEI option is
        # provided
        # extra_options = extra_options or {}
        sei_option = extra_options.get(
            "SEI", "none"
        )  # return "none" if option not given
        if sei_option == "none":
            default_options["SEI film resistance"] = "none"
        else:
            default_options["SEI film resistance"] = "distributed"
        # The "SEI film resistance" option will still be overridden by extra_options if
        # provided

        options = pybamm.FuzzyDict(default_options)
        # any extra options overwrite the default options
        for name, opt in extra_options.items():
            if name in default_options:
                options[name] = opt
            else:
                raise pybamm.OptionError(
                    "Option '{}' not recognised. Best matches are {}".format(
                        name, options.get_best_matches(name)
                    )
                )

        # If "SEI film resistance" is "distributed" then "total interfacial current
        # density as a state" must be "true"
        if options["SEI film resistance"] == "distributed":
            options["total interfacial current density as a state"] = "true"
            # Check that extra_options did not try to provide a clashing option
            if (
                extra_options.get("total interfacial current density as a state")
                == "false"
            ):
                raise pybamm.OptionError(
                    "If 'sei film resistance' is 'distributed' then 'total interfacial "
                    "current density as a state' must be 'true'"
                )

<<<<<<< HEAD
=======
        # Options that are incompatible with models
        if isinstance(self, pybamm.lithium_ion.BaseModel):
            if options["convection"] != "none":
                raise pybamm.OptionError(
                    "convection not implemented for lithium-ion models"
                )
            if (
                options["thermal"] in ["x-lumped", "x-full"]
                and options["cell geometry"] != "pouch"
            ):
                raise pybamm.OptionError(
                    options["thermal"] + " model must have pouch geometry."
                )
        if isinstance(self, pybamm.lead_acid.BaseModel):
            if options["thermal"] != "isothermal" and options["dimensionality"] != 0:
                raise pybamm.OptionError(
                    "Lead-acid models can only have thermal "
                    "effects if dimensionality is 0."
                )
            if options["SEI"] != "none" or options["SEI film resistance"] != "none":
                raise pybamm.OptionError("Lead-acid models cannot have SEI formation")
            if options["lithium plating"] != "none":
                raise pybamm.OptionError("Lead-acid models cannot have lithium plating")

>>>>>>> e1c51a29
        # Some standard checks to make sure options are compatible
        if not (
            options["operating mode"] in ["current", "voltage", "power"]
            or callable(options["operating mode"])
        ):
            raise pybamm.OptionError(
                "operating mode '{}' not recognised".format(options["operating mode"])
            )

        if options["surface form"] not in ["false", "differential", "algebraic"]:
            raise pybamm.OptionError(
                "surface form '{}' not recognised".format(options["surface form"])
            )
        if options["convection"] not in [
            "none",
            "uniform transverse",
            "full transverse",
        ]:
            raise pybamm.OptionError(
                "convection option '{}' not recognised".format(options["convection"])
            )
        if options["current collector"] not in [
            "uniform",
            "potential pair",
            "potential pair quite conductive",
        ]:
            raise pybamm.OptionError(
                "current collector model '{}' not recognised".format(
                    options["current collector"]
                )
            )
        if options["dimensionality"] not in [0, 1, 2]:
            raise pybamm.OptionError(
                "Dimension of current collectors must be 0, 1, or 2, not {}".format(
                    options["dimensionality"]
                )
            )
        if options["thermal"] not in ["isothermal", "lumped", "x-lumped", "x-full"]:
            raise pybamm.OptionError(
                "Unknown thermal model '{}'".format(options["thermal"])
            )
        if options["cell geometry"] not in ["arbitrary", "pouch"]:
            raise pybamm.OptionError(
                "Unknown geometry '{}'".format(options["cell geometry"])
            )
        if options["SEI"] not in [
            "none",
            "constant",
            "reaction limited",
            "solvent-diffusion limited",
            "electron-migration limited",
            "interstitial-diffusion limited",
            "ec reaction limited",
        ]:
            raise pybamm.OptionError("Unknown SEI model '{}'".format(options["SEI"]))
        if options["SEI film resistance"] not in ["none", "distributed", "average"]:
            raise pybamm.OptionError(
                "Unknown SEI film resistance model '{}'".format(
                    options["SEI film resistance"]
                )
            )
        if options["SEI porosity change"] not in ["true", "false"]:
            if options["SEI porosity change"] in [True, False]:
                raise pybamm.OptionError(
                    "SEI porosity change must now be given in string format "
                    "('true' or 'false')"
                )
            raise pybamm.OptionError(
                "Unknown SEI porosity change '{}'".format(
                    options["SEI porosity change"]
                )
            )

        if options["lithium plating"] not in ["none", "reversible", "irreversible"]:
            raise pybamm.OptionError(
                "Unknown lithium plating model '{}'".format(options["lithium plating"])
            )

        if options["loss of active material"] not in [
            "none",
            "negative",
            "positive",
            "both",
        ]:
            raise pybamm.OptionError(
                "Unknown loss of active material '{}'".format(
                    options["loss of active material"]
                )
            )

        if options["particle cracking"] not in [
            "none",
            "no cracking",
            "negative",
            "positive",
            "both",
        ]:
            raise pybamm.OptionError(
                "Unknown particle cracking '{}'".format(options["particle cracking"])
            )

        if options["dimensionality"] == 0:
            if options["current collector"] not in ["uniform"]:
                raise pybamm.OptionError(
                    "current collector model must be uniform in 0D model"
                )
            if options["convection"] == "full transverse":
                raise pybamm.OptionError(
                    "cannot have transverse convection in 0D model"
                )
        if options["particle"] not in [
            "Fickian diffusion",
            "fast diffusion",
            "uniform profile",
            "quadratic profile",
            "quartic profile",
        ]:
            raise pybamm.OptionError(
                "particle model '{}' not recognised".format(options["particle"])
            )
        if options["particle"] == "fast diffusion":
            raise NotImplementedError(
                "The 'fast diffusion' option has been renamed. "
                "Use 'uniform profile' instead."
            )
        if options["particle shape"] not in ["spherical", "user", "no particles"]:
            raise pybamm.OptionError(
                "particle shape '{}' not recognised".format(options["particle shape"])
            )

        if options["thermal"] == "x-lumped" and options["dimensionality"] == 1:
            warnings.warn(
                "1+1D Thermal models are only valid if both tabs are "
                "placed at the top of the cell."
            )

        if options["electrolyte conductivity"] not in [
            "default",
            "full",
            "leading order",
            "composite",
            "integrated",
        ]:
            raise pybamm.OptionError(
                "electrolyte conductivity model '{}' not recognised".format(
                    options["electrolyte conductivity"]
                )
            )

        super().__init__(options.items())


class BaseBatteryModel(pybamm.BaseModel):
    """
    Base model class with some default settings and required variables

    **Extends:** :class:`pybamm.BaseModel`
    """

    def __init__(self, options=None, name="Unnamed battery model"):
        super().__init__(name)
        self.options = options
        self.submodels = {}
        self._built = False
        self._built_fundamental_and_external = False

    @property
    def default_parameter_values(self):
        # Default parameter values
        # Lion parameters left as default parameter set for tests
        return pybamm.ParameterValues(chemistry=pybamm.parameter_sets.Marquis2019)

    @property
    def default_geometry(self):
        return pybamm.battery_geometry(
            current_collector_dimension=self.options["dimensionality"]
        )

    @property
    def default_var_pts(self):
        var = pybamm.standard_spatial_vars
        base_var_pts = {
            var.x_n: 20,
            var.x_s: 20,
            var.x_p: 20,
            var.r_n: 30,
            var.r_p: 30,
            var.y: 10,
            var.z: 10,
        }
        # Reduce the default points for 2D current collectors
        if self.options["dimensionality"] == 2:
            base_var_pts.update({var.x_n: 10, var.x_s: 10, var.x_p: 10})
        return base_var_pts

    @property
    def default_submesh_types(self):
        base_submeshes = {
            "negative electrode": pybamm.MeshGenerator(pybamm.Uniform1DSubMesh),
            "separator": pybamm.MeshGenerator(pybamm.Uniform1DSubMesh),
            "positive electrode": pybamm.MeshGenerator(pybamm.Uniform1DSubMesh),
            "negative particle": pybamm.MeshGenerator(pybamm.Uniform1DSubMesh),
            "positive particle": pybamm.MeshGenerator(pybamm.Uniform1DSubMesh),
        }
        if self.options["dimensionality"] == 0:
            base_submeshes["current collector"] = pybamm.MeshGenerator(pybamm.SubMesh0D)
        elif self.options["dimensionality"] == 1:
            base_submeshes["current collector"] = pybamm.MeshGenerator(
                pybamm.Uniform1DSubMesh
            )
        elif self.options["dimensionality"] == 2:
            base_submeshes["current collector"] = pybamm.MeshGenerator(
                pybamm.ScikitUniform2DSubMesh
            )
        return base_submeshes

    @property
    def default_spatial_methods(self):
        base_spatial_methods = {
            "macroscale": pybamm.FiniteVolume(),
            "negative particle": pybamm.FiniteVolume(),
            "positive particle": pybamm.FiniteVolume(),
        }
        if self.options["dimensionality"] == 0:
            # 0D submesh - use base spatial method
            base_spatial_methods[
                "current collector"
            ] = pybamm.ZeroDimensionalSpatialMethod()
        elif self.options["dimensionality"] == 1:
            base_spatial_methods["current collector"] = pybamm.FiniteVolume()
        elif self.options["dimensionality"] == 2:
            base_spatial_methods["current collector"] = pybamm.ScikitFiniteElement()
        return base_spatial_methods

    @property
    def options(self):
        return self._options

    @options.setter
    def options(self, extra_options):
        options = Options(extra_options)

        # Options that are incompatible with models
        if isinstance(self, pybamm.lithium_ion.BaseModel):
            if options["convection"] != "none":
                raise pybamm.OptionError(
                    "convection not implemented for lithium-ion models"
                )
            if (
                options["thermal"] in ["x-lumped", "x-full"]
                and options["cell geometry"] != "pouch"
            ):
                raise pybamm.OptionError(
                    options["thermal"] + " model must have pouch geometry."
                )
        if isinstance(self, pybamm.lead_acid.BaseModel):
            if options["thermal"] != "isothermal" and options["dimensionality"] != 0:
                raise pybamm.OptionError(
                    "Lead-acid models can only have thermal "
                    "effects if dimensionality is 0."
                )
            if options["sei"] != "none" or options["sei film resistance"] != "none":
                raise pybamm.OptionError("Lead-acid models cannot have SEI formation")
            if options["lithium plating"] != "none":
                raise pybamm.OptionError("Lead-acid models cannot have lithium plating")

        if (
            isinstance(self, (pybamm.lead_acid.LOQS, pybamm.lead_acid.Composite))
            and options["surface form"] == "false"
        ):
            if len(options["side reactions"]) > 0:
                raise pybamm.OptionError(
                    """must use surface formulation to solve {!s} with side reactions
                    """.format(
                        self
                    )
                )

        self._options = options

    def set_standard_output_variables(self):
        # Time
        self.variables.update(
            {
                "Time": pybamm.t,
                "Time [s]": pybamm.t * self.timescale,
                "Time [min]": pybamm.t * self.timescale / 60,
                "Time [h]": pybamm.t * self.timescale / 3600,
            }
        )

        # Spatial
        var = pybamm.standard_spatial_vars
        L_x = self.param.L_x
        L_y = self.param.L_y
        L_z = self.param.L_z
        self.variables.update(
            {
                "x": var.x,
                "x [m]": var.x * L_x,
                "x_n": var.x_n,
                "x_n [m]": var.x_n * L_x,
                "x_s": var.x_s,
                "x_s [m]": var.x_s * L_x,
                "x_p": var.x_p,
                "x_p [m]": var.x_p * L_x,
            }
        )
        if self.options["dimensionality"] == 1:
            self.variables.update({"z": var.z, "z [m]": var.z * L_z})
        elif self.options["dimensionality"] == 2:
            self.variables.update(
                {"y": var.y, "y [m]": var.y * L_y, "z": var.z, "z [m]": var.z * L_z}
            )

        # Initialize "total reaction" variables
        # These will get populated by the "get_coupled_variables" methods, and then used
        # later by "set_rhs" or "set_algebraic", which ensures that we always have
        # added all the necessary variables by the time the sum is used
        self.variables.update(
            {
                "Sum of electrolyte reaction source terms": 0,
                "Sum of negative electrode electrolyte reaction source terms": 0,
                "Sum of positive electrode electrolyte reaction source terms": 0,
                "Sum of x-averaged negative electrode "
                "electrolyte reaction source terms": 0,
                "Sum of x-averaged positive electrode "
                "electrolyte reaction source terms": 0,
                "Sum of interfacial current densities": 0,
                "Sum of negative electrode interfacial current densities": 0,
                "Sum of positive electrode interfacial current densities": 0,
                "Sum of x-averaged negative electrode interfacial current densities": 0,
                "Sum of x-averaged positive electrode interfacial current densities": 0,
            }
        )

    def build_fundamental_and_external(self):
        # Get the fundamental variables
        for submodel_name, submodel in self.submodels.items():
            pybamm.logger.debug(
                "Getting fundamental variables for {} submodel ({})".format(
                    submodel_name, self.name
                )
            )
            self.variables.update(submodel.get_fundamental_variables())

        # set the submodels that are external
        for sub in self.options["external submodels"]:
            self.submodels[sub].external = True

        # Set any external variables
        self.external_variables = []
        for submodel_name, submodel in self.submodels.items():
            pybamm.logger.debug(
                "Getting external variables for {} submodel ({})".format(
                    submodel_name, self.name
                )
            )
            external_variables = submodel.get_external_variables()

            self.external_variables += external_variables

        self._built_fundamental_and_external = True

    def build_coupled_variables(self):
        # Note: pybamm will try to get the coupled variables for the submodels in the
        # order they are set by the user. If this fails for a particular submodel,
        # return to it later and try again. If setting coupled variables fails and
        # there are no more submodels to try, raise an error.
        submodels = list(self.submodels.keys())
        count = 0
        # For this part the FuzzyDict of variables is briefly converted back into a
        # normal dictionary for speed with KeyErrors
        self._variables = dict(self._variables)
        while len(submodels) > 0:
            count += 1
            for submodel_name, submodel in self.submodels.items():
                if submodel_name in submodels:
                    pybamm.logger.debug(
                        "Getting coupled variables for {} submodel ({})".format(
                            submodel_name, self.name
                        )
                    )
                    try:
                        self.variables.update(
                            submodel.get_coupled_variables(self.variables)
                        )
                        submodels.remove(submodel_name)
                    except KeyError as key:
                        if len(submodels) == 1 or count == 100:
                            # no more submodels to try
                            raise pybamm.ModelError(
                                "Missing variable for submodel '{}': {}.\n".format(
                                    submodel_name, key
                                )
                                + "Check the selected "
                                "submodels provide all of the required variables."
                            )
                        else:
                            # try setting coupled variables on next loop through
                            pybamm.logger.debug(
                                "Can't find {}, trying other submodels first".format(
                                    key
                                )
                            )
        # Convert variables back into FuzzyDict
        self._variables = pybamm.FuzzyDict(self._variables)

    def build_model_equations(self):
        # Set model equations
        for submodel_name, submodel in self.submodels.items():
            if submodel.external is False:
                pybamm.logger.debug(
                    "Setting rhs for {} submodel ({})".format(submodel_name, self.name)
                )

                submodel.set_rhs(self.variables)
                pybamm.logger.debug(
                    "Setting algebraic for {} submodel ({})".format(
                        submodel_name, self.name
                    )
                )

                submodel.set_algebraic(self.variables)
                pybamm.logger.debug(
                    "Setting boundary conditions for {} submodel ({})".format(
                        submodel_name, self.name
                    )
                )

                submodel.set_boundary_conditions(self.variables)
                pybamm.logger.debug(
                    "Setting initial conditions for {} submodel ({})".format(
                        submodel_name, self.name
                    )
                )
                submodel.set_initial_conditions(self.variables)
                submodel.set_events(self.variables)
                pybamm.logger.debug(
                    "Updating {} submodel ({})".format(submodel_name, self.name)
                )
                self.update(submodel)
                self.check_no_repeated_keys()

    def build_model(self):

        # Check if already built
        if self._built:
            raise pybamm.ModelError(
                """Model already built. If you are adding a new submodel, try using
                `model.update` instead."""
            )

        pybamm.logger.info("Start building {}".format(self.name))

        if self._built_fundamental_and_external is False:
            self.build_fundamental_and_external()

        self.build_coupled_variables()

        self.build_model_equations()

        pybamm.logger.debug("Setting voltage variables ({})".format(self.name))
        self.set_voltage_variables()

        pybamm.logger.debug("Setting SoC variables ({})".format(self.name))
        self.set_soc_variables()

        # Massive hack for consistent delta_phi = phi_s - phi_e with SPMe
        # This needs to be corrected
        if isinstance(self, pybamm.lithium_ion.SPMe):
            for domain in ["Negative", "Positive"]:
                phi_s = self.variables[domain + " electrode potential"]
                phi_e = self.variables[domain + " electrolyte potential"]
                delta_phi = phi_s - phi_e
                s = self.submodels[domain.lower() + " interface"]
                var = s._get_standard_surface_potential_difference_variables(delta_phi)
                self.variables.update(var)

        self._built = True
        pybamm.logger.info("Finish building {}".format(self.name))

    def new_empty_copy(self):
        """ See :meth:`pybamm.BaseModel.new_empty_copy()` """
        new_model = self.__class__(name=self.name, options=self.options, build=False)
        new_model.use_jacobian = self.use_jacobian
        new_model.convert_to_format = self.convert_to_format
        new_model.timescale = self.timescale
        new_model.length_scales = self.length_scales
        return new_model

    def set_external_circuit_submodel(self):
        """
        Define how the external circuit defines the boundary conditions for the model,
        e.g. (not necessarily constant-) current, voltage, etc
        """
        if self.options["operating mode"] == "current":
            self.submodels["external circuit"] = pybamm.external_circuit.CurrentControl(
                self.param
            )
        elif self.options["operating mode"] == "voltage":
            self.submodels[
                "external circuit"
            ] = pybamm.external_circuit.VoltageFunctionControl(self.param)
        elif self.options["operating mode"] == "power":
            self.submodels[
                "external circuit"
            ] = pybamm.external_circuit.PowerFunctionControl(self.param)
        elif callable(self.options["operating mode"]):
            self.submodels[
                "external circuit"
            ] = pybamm.external_circuit.FunctionControl(
                self.param, self.options["operating mode"]
            )

    def set_tortuosity_submodels(self):
        self.submodels["electrolyte tortuosity"] = pybamm.tortuosity.Bruggeman(
            self.param, "Electrolyte"
        )
        self.submodels["electrode tortuosity"] = pybamm.tortuosity.Bruggeman(
            self.param, "Electrode"
        )

    def set_thermal_submodel(self):

        if self.options["thermal"] == "isothermal":
            thermal_submodel = pybamm.thermal.isothermal.Isothermal(self.param)

        elif self.options["thermal"] == "lumped":
            thermal_submodel = pybamm.thermal.Lumped(
                self.param,
                cc_dimension=self.options["dimensionality"],
                geometry=self.options["cell geometry"],
            )

        elif self.options["thermal"] == "x-lumped":
            if self.options["dimensionality"] == 0:
                # With 0D current collectors x-lumped is equivalent to lumped pouch
                thermal_submodel = pybamm.thermal.Lumped(self.param, geometry="pouch")
            elif self.options["dimensionality"] == 1:
                thermal_submodel = pybamm.thermal.pouch_cell.CurrentCollector1D(
                    self.param
                )
            elif self.options["dimensionality"] == 2:
                thermal_submodel = pybamm.thermal.pouch_cell.CurrentCollector2D(
                    self.param
                )

        elif self.options["thermal"] == "x-full":
            if self.options["dimensionality"] == 0:
                thermal_submodel = pybamm.thermal.OneDimensionalX(self.param)
            elif self.options["dimensionality"] == 1:
                raise NotImplementedError(
                    """X-full thermal submodels do not
                yet support 1D current collectors"""
                )
            elif self.options["dimensionality"] == 2:
                raise NotImplementedError(
                    """X-full thermal submodels do
                    not yet support 2D current collectors"""
                )

        self.submodels["thermal"] = thermal_submodel

    def set_current_collector_submodel(self):

        if self.options["current collector"] in ["uniform"]:
            submodel = pybamm.current_collector.Uniform(self.param)
        elif self.options["current collector"] == "potential pair":
            if self.options["dimensionality"] == 1:
                submodel = pybamm.current_collector.PotentialPair1plus1D(self.param)
            elif self.options["dimensionality"] == 2:
                submodel = pybamm.current_collector.PotentialPair2plus1D(self.param)
        self.submodels["current collector"] = submodel

    def set_voltage_variables(self):

        ocp_n = self.variables["Negative electrode open circuit potential"]
        ocp_p = self.variables["Positive electrode open circuit potential"]
        ocp_n_av = self.variables[
            "X-averaged negative electrode open circuit potential"
        ]
        ocp_p_av = self.variables[
            "X-averaged positive electrode open circuit potential"
        ]

        ocp_n_dim = self.variables["Negative electrode open circuit potential [V]"]
        ocp_p_dim = self.variables["Positive electrode open circuit potential [V]"]
        ocp_n_av_dim = self.variables[
            "X-averaged negative electrode open circuit potential [V]"
        ]
        ocp_p_av_dim = self.variables[
            "X-averaged positive electrode open circuit potential [V]"
        ]

        ocp_n_left = pybamm.boundary_value(ocp_n, "left")
        ocp_n_left_dim = pybamm.boundary_value(ocp_n_dim, "left")
        ocp_p_right = pybamm.boundary_value(ocp_p, "right")
        ocp_p_right_dim = pybamm.boundary_value(ocp_p_dim, "right")

        ocv_av = ocp_p_av - ocp_n_av
        ocv_av_dim = ocp_p_av_dim - ocp_n_av_dim
        ocv = ocp_p_right - ocp_n_left
        ocv_dim = ocp_p_right_dim - ocp_n_left_dim

        # overpotentials
        eta_r_n_av = self.variables[
            "X-averaged negative electrode reaction overpotential"
        ]
        eta_r_n_av_dim = self.variables[
            "X-averaged negative electrode reaction overpotential [V]"
        ]
        eta_r_p_av = self.variables[
            "X-averaged positive electrode reaction overpotential"
        ]
        eta_r_p_av_dim = self.variables[
            "X-averaged positive electrode reaction overpotential [V]"
        ]

        delta_phi_s_n_av = self.variables["X-averaged negative electrode ohmic losses"]
        delta_phi_s_n_av_dim = self.variables[
            "X-averaged negative electrode ohmic losses [V]"
        ]
        delta_phi_s_p_av = self.variables["X-averaged positive electrode ohmic losses"]
        delta_phi_s_p_av_dim = self.variables[
            "X-averaged positive electrode ohmic losses [V]"
        ]

        delta_phi_s_av = delta_phi_s_p_av - delta_phi_s_n_av
        delta_phi_s_av_dim = delta_phi_s_p_av_dim - delta_phi_s_n_av_dim

        eta_r_av = eta_r_p_av - eta_r_n_av
        eta_r_av_dim = eta_r_p_av_dim - eta_r_n_av_dim

        # SEI film overpotential
        eta_sei_n_av = self.variables[
            "X-averaged negative electrode SEI film overpotential"
        ]
        eta_sei_p_av = self.variables[
            "X-averaged positive electrode SEI film overpotential"
        ]
        eta_sei_n_av_dim = self.variables[
            "X-averaged negative electrode SEI film overpotential [V]"
        ]
        eta_sei_p_av_dim = self.variables[
            "X-averaged positive electrode SEI film overpotential [V]"
        ]
        eta_sei_av = eta_sei_n_av + eta_sei_p_av
        eta_sei_av_dim = eta_sei_n_av_dim + eta_sei_p_av_dim

        # TODO: add current collector losses to the voltage in 3D

        self.variables.update(
            {
                "X-averaged open circuit voltage": ocv_av,
                "Measured open circuit voltage": ocv,
                "X-averaged open circuit voltage [V]": ocv_av_dim,
                "Measured open circuit voltage [V]": ocv_dim,
                "X-averaged reaction overpotential": eta_r_av,
                "X-averaged reaction overpotential [V]": eta_r_av_dim,
                "X-averaged SEI film overpotential": eta_sei_av,
                "X-averaged SEI film overpotential [V]": eta_sei_av_dim,
                "X-averaged solid phase ohmic losses": delta_phi_s_av,
                "X-averaged solid phase ohmic losses [V]": delta_phi_s_av_dim,
            }
        )

        # Battery-wide variables
        V = self.variables["Terminal voltage"]
        V_dim = self.variables["Terminal voltage [V]"]
        eta_e_av_dim = self.variables["X-averaged electrolyte ohmic losses [V]"]
        eta_c_av_dim = self.variables["X-averaged concentration overpotential [V]"]
        num_cells = pybamm.Parameter(
            "Number of cells connected in series to make a battery"
        )
        self.variables.update(
            {
                "X-averaged battery open circuit voltage [V]": ocv_av_dim * num_cells,
                "Measured battery open circuit voltage [V]": ocv_dim * num_cells,
                "X-averaged battery reaction overpotential [V]": eta_r_av_dim
                * num_cells,
                "X-averaged battery solid phase ohmic losses [V]": delta_phi_s_av_dim
                * num_cells,
                "X-averaged battery electrolyte ohmic losses [V]": eta_e_av_dim
                * num_cells,
                "X-averaged battery concentration overpotential [V]": eta_c_av_dim
                * num_cells,
                "Battery voltage [V]": V_dim * num_cells,
            }
        )
        # Variables for calculating the equivalent circuit model (ECM) resistance
        # Need to compare OCV to initial value to capture this as an overpotential
        ocv_init = self.param.U_p(
            self.param.c_p_init(1), self.param.T_init
        ) - self.param.U_n(self.param.c_n_init(0), self.param.T_init)
        ocv_init_dim = (
            self.param.U_p_ref
            - self.param.U_n_ref
            + self.param.potential_scale * ocv_init
        )
        eta_ocv = ocv - ocv_init
        eta_ocv_dim = ocv_dim - ocv_init_dim
        # Current collector current density for working out euiqvalent resistance
        # based on Ohm's Law
        i_cc = self.variables["Current collector current density"]
        i_cc_dim = self.variables["Current collector current density [A.m-2]"]
        # ECM overvoltage is OCV minus terminal voltage
        v_ecm = ocv - V
        v_ecm_dim = ocv_dim - V_dim
        # Current collector area for turning resistivity into resistance
        A_cc = self.param.A_cc

        # Hack to avoid division by zero if i_cc is exactly zero
        # If i_cc is zero, i_cc_not_zero becomes 1. But multiplying by sign(i_cc) makes
        # the local resistance 'zero' (really, it's not defined when i_cc is zero)
        i_cc_not_zero = ((i_cc > 0) + (i_cc < 0)) * i_cc + (i_cc >= 0) * (i_cc <= 0)
        i_cc_dim_not_zero = ((i_cc_dim > 0) + (i_cc_dim < 0)) * i_cc_dim + (
            i_cc_dim >= 0
        ) * (i_cc_dim <= 0)

        self.variables.update(
            {
                "Change in measured open circuit voltage": eta_ocv,
                "Change in measured open circuit voltage [V]": eta_ocv_dim,
                "Local ECM resistance": pybamm.sign(i_cc)
                * v_ecm
                / (i_cc_not_zero * A_cc),
                "Local ECM resistance [Ohm]": pybamm.sign(i_cc)
                * v_ecm_dim
                / (i_cc_dim_not_zero * A_cc),
            }
        )

        # Cut-off voltage
        self.events.append(
            pybamm.Event(
                "Minimum voltage",
                V - self.param.voltage_low_cut,
                pybamm.EventType.TERMINATION,
            )
        )
        self.events.append(
            pybamm.Event(
                "Maximum voltage",
                V - self.param.voltage_high_cut,
                pybamm.EventType.TERMINATION,
            )
        )

        # Power
        I_dim = self.variables["Current [A]"]
        self.variables.update({"Terminal power [W]": I_dim * V_dim})

    def set_soc_variables(self):
        """
        Set variables relating to the state of charge.
        This function is overriden by the base battery models
        """
        pass

    def process_parameters_and_discretise(self, symbol, parameter_values, disc):
        """
        Process parameters and discretise a symbol using supplied parameter values
        and discretisation. Note: care should be taken if using spatial operators
        on dimensional symbols. Operators in pybamm are written in non-dimensional
        form, so may need to be scaled by the appropriate length scale. It is
        recommended to use this method on non-dimensional symbols.

        Parameters
        ----------
        symbol : :class:`pybamm.Symbol`
            Symbol to be processed
        parameter_values : :class:`pybamm.ParameterValues`
            The parameter values to use during processing
        disc : :class:`pybamm.Discretisation`
            The discrisation to use

        Returns
        -------
        :class:`pybamm.Symbol`
            Processed symbol
        """
        # Set y slices
        if disc.y_slices == {}:
            variables = list(self.rhs.keys()) + list(self.algebraic.keys())
            disc.set_variable_slices(variables)

        # Set boundary condtions (also requires setting parameter values)
        if disc.bcs == {}:
            self.boundary_conditions = parameter_values.process_boundary_conditions(
                self
            )
            disc.bcs = disc.process_boundary_conditions(self)

        # Process
        param_symbol = parameter_values.process_symbol(symbol)
        disc_symbol = disc.process_symbol(param_symbol)

        return disc_symbol<|MERGE_RESOLUTION|>--- conflicted
+++ resolved
@@ -8,7 +8,6 @@
 
 class Options(pybamm.FuzzyDict):
     """
-<<<<<<< HEAD
     A dictionary of options to be passed to the model. The options that can
     be set are listed below. Note that not all of the options are compatible with
     each other and with all of the models implemented in PyBaMM. Each option is
@@ -127,135 +126,6 @@
         "true".
 
     **Extends:** :class:`dict`
-=======
-    Base model class with some default settings and required variables
-
-    Attributes
-    ----------
-
-    options: dict
-        A dictionary of options to be passed to the model. The options that can
-        be set are listed below. Note that not all of the options are compatible with
-        each other and with all of the models implemented in PyBaMM. Each option is
-        optional and takes a default value if not provided.
-
-            * "cell geometry" : str
-                Sets the geometry of the cell. Can be "pouch" (default) or
-                "arbitrary". The arbitrary geometry option solves a 1D electrochemical
-                model with prescribed cell volume and cross-sectional area, and
-                (if thermal effects are included) solves a lumped thermal model
-                with prescribed surface area for cooling.
-            * "convection" : str
-                Whether to include the effects of convection in the model. Can be
-                "none" (default), "uniform transverse" or "full transverse".
-                Must be "none" for lithium-ion models.
-            * "current collector" : str
-                Sets the current collector model to use. Can be "uniform" (default),
-                "potential pair" or "potential pair quite conductive".
-            * "dimensionality" : int
-                Sets the dimension of the current collector problem. Can be 0
-                (default), 1 or 2.
-            * "external submodels" : list
-                A list of the submodels that you would like to supply an external
-                variable for instead of solving in PyBaMM. The entries of the lists
-                are strings that correspond to the submodel names in the keys
-                of `self.submodels`.
-            * "interfacial surface area" : str
-                Sets the model for the interfacial surface area. Can be "constant"
-                (default) or "varying". Not currently implemented in any of the models.
-            * "lithium plating" : str, optional
-                Sets the model for lithium plating. Can be "none" (default),
-                "reversible" or "irreversible".
-            * "loss of active material" : str
-                Sets the model for loss of active material. Can be "none" (default),
-                "positive", "negative" or "both" to enable it for the specific
-                electrode.
-            * "operating mode" : str
-                Sets the operating mode for the model. Can be "current" (default),
-                "voltage" or "power". Alternatively, the operating mode can be
-                controlled with an arbitrary function by passing the function directly
-                as the option. In this case the function must define the residual of
-                an algebraic equation. The applied current will be solved for such
-                that the algebraic constraint is satisfied.
-            * "particle" : str
-                Sets the submodel to use to describe behaviour within the particle.
-                Can be "Fickian diffusion" (default), "uniform profile",
-                "quadratic profile", or "quartic profile".
-            * "particle shape" : str
-                Sets the model shape of the electrode particles. This is used to
-                calculate the surface area to volume ratio. Can be "spherical"
-                (default) or "user". For the "user" option the surface area per
-                unit volume can be passed as a parameter, and is therefore not
-                necessarily consistent with the particle shape.
-            * "particle cracking" : str
-                Sets the model to account for mechanical effects and particle
-                cracking. Can be "none", "no cracking", "negative", "positive" or
-                "both".
-                All options other than "none" account for the effects of swelling
-                of electrode particles, cell thickness change, and stress-assisted
-                diffusion. The options "negative", "positive" or "both" additionally
-                account for crack propagation in the negative, positive or both
-                electrodes, respectively.
-            * "SEI" : str
-                Set the SEI submodel to be used. Options are:
-
-                - "none": :class:`pybamm.sei.NoSEI` (no SEI growth)
-                - "constant": :class:`pybamm.sei.Constant` (constant SEI thickness)
-                - "reaction limited": :class:`pybamm.sei.ReactionLimited`
-                - "solvent-diffusion limited":\
-                    :class:`pybamm.sei.SolventDiffusionLimited`
-                - "electron-migration limited": \
-                    :class:`pybamm.sei.ElectronMigrationLimited`
-                - "interstitial-diffusion limited": \
-                    :class:`pybamm.sei.InterstitialDiffusionLimited`
-                - "ec reaction limited": \
-                    :class:`pybamm.sei.EcReactionLimited`
-            * "SEI film resistance" : str
-                Set the submodel for additional term in the overpotential due to SEI.
-                The default value is "none" if the "SEI" option is "none", and
-                "distributed" otherwise. This is because the "distributed" model is more
-                complex than the model with no additional resistance, which adds
-                unnecessary complexity if there is no SEI in the first place
-
-                - "none": no additional resistance\
-
-                    .. math::
-                        \\eta_r = \\frac{F}{RT} * (\\phi_s - \\phi_e - U)
-
-                - "distributed": properly included additional resistance term\
-
-                    .. math::
-                        \\eta_r = \\frac{F}{RT}
-                        * (\\phi_s - \\phi_e - U - R_{sei} * L_{sei} * j)
-
-                - "average": constant additional resistance term (approximation to the \
-                    true model). This model can give similar results to the \
-                    "distributed" case without needing to make j an algebraic state\
-
-                    .. math::
-                        \\eta_r = \\frac{F}{RT}
-                        * (\\phi_s - \\phi_e - U - R_{sei} * L_{sei} * \\frac{I}{aL})
-            * "SEI porosity change" : str
-                Whether to include porosity change due to SEI formation, can be "false"
-                (default) or "true".
-            * "side reactions" : list
-                Contains a list of any side reactions to include. Default is []. If this
-                list is not empty (i.e. side reactions are included in the model), then
-                "surface form" cannot be 'false'.
-            * "surface form" : str
-                Whether to use the surface formulation of the problem. Can be "false"
-                (default), "differential" or "algebraic".
-            * "thermal" : str
-                Sets the thermal model to use. Can be "isothermal" (default), "lumped",
-                "x-lumped", or "x-full".
-            * "total interfacial current density as a state" : str
-                Whether to make a state for the total interfacial current density and
-                solve an algebraic equation for it. Default is "false", unless "SEI film
-                resistance" is distributed in which case it is automatically set to
-                "true".
-
-    **Extends:** :class:`pybamm.BaseModel`
->>>>>>> e1c51a29
     """
 
     def __init__(self, extra_options):
@@ -332,33 +202,6 @@
                     "current density as a state' must be 'true'"
                 )
 
-<<<<<<< HEAD
-=======
-        # Options that are incompatible with models
-        if isinstance(self, pybamm.lithium_ion.BaseModel):
-            if options["convection"] != "none":
-                raise pybamm.OptionError(
-                    "convection not implemented for lithium-ion models"
-                )
-            if (
-                options["thermal"] in ["x-lumped", "x-full"]
-                and options["cell geometry"] != "pouch"
-            ):
-                raise pybamm.OptionError(
-                    options["thermal"] + " model must have pouch geometry."
-                )
-        if isinstance(self, pybamm.lead_acid.BaseModel):
-            if options["thermal"] != "isothermal" and options["dimensionality"] != 0:
-                raise pybamm.OptionError(
-                    "Lead-acid models can only have thermal "
-                    "effects if dimensionality is 0."
-                )
-            if options["SEI"] != "none" or options["SEI film resistance"] != "none":
-                raise pybamm.OptionError("Lead-acid models cannot have SEI formation")
-            if options["lithium plating"] != "none":
-                raise pybamm.OptionError("Lead-acid models cannot have lithium plating")
-
->>>>>>> e1c51a29
         # Some standard checks to make sure options are compatible
         if not (
             options["operating mode"] in ["current", "voltage", "power"]
