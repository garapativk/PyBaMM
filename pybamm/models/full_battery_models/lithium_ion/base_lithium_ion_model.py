--- conflicted
+++ resolved
@@ -127,28 +127,12 @@
         """Sets variables that quantify degradation (LAM, LLI, etc)"""
         param = self.param
 
-<<<<<<< HEAD
         domains = [d for d in self.options.whole_cell_domains if d != "Separator"]
         for Domain in domains:
             domain = Domain.lower()
-            phases = self.options.phase_number_to_names(
-                getattr(self.options, domain.split()[0])["particle phases"]
-            )
             self.variables[f"Total lithium in {domain} [mol]"] = sum(
                 self.variables[f"Total lithium in {phase} phase in {domain} [mol]"]
-                for phase in phases
-=======
-        if self.half_cell:
-            domains = ["positive"]
-        else:
-            domains = ["negative", "positive"]
-        for domain in domains:
-            self.variables[f"Total lithium in {domain} electrode [mol]"] = sum(
-                self.variables[
-                    f"Total lithium in {phase} phase in {domain} electrode [mol]"
-                ]
                 for phase in self.options.phases[domain]
->>>>>>> 669af80b
             )
 
             # LAM
