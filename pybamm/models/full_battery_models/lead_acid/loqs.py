#
# Lead-acid LOQS model
#
import pybamm
from .base_lead_acid_model import BaseModel


class LOQS(BaseModel):
    """Leading-Order Quasi-Static model for lead-acid, from [1]_.

    References
    ----------
    .. [1] V Sulzer, SJ Chapman, CP Please, DA Howey, and CW Monroe. Faster Lead-Acid
           Battery Simulations from Porous-Electrode Theory: II. Asymptotic Analysis.
           arXiv preprint arXiv:1902.01774, 2019.


    **Extends:** :class:`pybamm.lead_acid.BaseModel`
    """

    def __init__(self, options=None):
        super().__init__(options)
        self.name = "LOQS model"
        self.use_jacobian = False

        self.set_reactions()
        self.set_current_collector_submodel()
        self.set_interfacial_submodel()
        self.set_convection_submodel()
        self.set_porosity_submodel()
        self.set_negative_electrode_submodel()
        self.set_electrolyte_submodel()
        self.set_positive_electrode_submodel()
        self.set_thermal_submodel()

        self.build_model()

    def set_reactions(self):

        # Should probably refactor as this is a bit clunky at the moment
        # Maybe each reaction as a Reaction class so we can just list names of classes
        param = self.param
        icd = " interfacial current density"
        self.reactions = {
            "main": {
                "Negative": {"s": param.s_n, "aj": "Average negative electrode" + icd},
                "Positive": {"s": param.s_p, "aj": "Average positive electrode" + icd},
            }
        }
        if "oxygen" in self.options["side reactions"]:
            self.reactions["oxygen"] = {
                "Negative": {
                    "s": -(param.s_plus_Ox + param.t_plus),
                    "s_ox": -param.s_ox_Ox,
                    "aj": "Average negative electrode oxygen" + icd,
                },
                "Positive": {
                    "s": -(param.s_plus_Ox + param.t_plus),
                    "s_ox": -param.s_ox_Ox,
                    "aj": "Average positive electrode oxygen" + icd,
                },
            }
            self.reactions["main"]["Negative"]["s_ox"] = 0
            self.reactions["main"]["Positive"]["s_ox"] = 0

    def set_current_collector_submodel(self):

        self.submodels["current collector"] = pybamm.current_collector.Uniform(
            self.param, "Negative"
        )

    def set_porosity_submodel(self):

        self.submodels["porosity"] = pybamm.porosity.LeadingOrder(self.param)

    def set_convection_submodel(self):

        if self.options["convection"] is False:
            self.submodels["convection"] = pybamm.convection.NoConvection(self.param)
        if self.options["convection"] is True:
            self.submodels["convection"] = pybamm.convection.LeadingOrder(self.param)

    def set_interfacial_submodel(self):

<<<<<<< HEAD
        # Main reaction
        if self.options["capacitance"] is False:
=======
        if self.options["surface form"] is False:
>>>>>>> d50d2551
            self.submodels[
                "negative interface"
            ] = pybamm.interface.lead_acid.InverseButlerVolmer(self.param, "Negative")
            self.submodels[
                "positive interface"
            ] = pybamm.interface.lead_acid.InverseButlerVolmer(self.param, "Positive")
        else:
            self.submodels[
                "negative interface"
            ] = pybamm.interface.lead_acid.ButlerVolmer(self.param, "Negative")

            self.submodels[
                "positive interface"
            ] = pybamm.interface.lead_acid.ButlerVolmer(self.param, "Positive")
        # Side reactions
        if "oxygen" in self.options["side reactions"]:
            self.submodels[
                "positive oxygen interface"
            ] = pybamm.interface.lead_acid_oxygen.ForwardTafel(self.param, "Positive")
            self.submodels[
                "negative oxygen interface"
            ] = pybamm.interface.lead_acid_oxygen.LeadingOrderDiffusionLimited(
                self.param, "Negative"
            )

    def set_negative_electrode_submodel(self):

        self.submodels["negative electrode"] = pybamm.electrode.ohm.LeadingOrder(
            self.param, "Negative"
        )

    def set_positive_electrode_submodel(self):

        self.submodels["positive electrode"] = pybamm.electrode.ohm.LeadingOrder(
            self.param, "Positive"
        )

    def set_electrolyte_submodel(self):

        electrolyte = pybamm.electrolyte.stefan_maxwell
        surf_form = electrolyte.conductivity.surface_potential_form

        if self.options["surface form"] is False:
            self.submodels[
                "electrolyte conductivity"
            ] = electrolyte.conductivity.LeadingOrder(self.param)
        elif self.options["surface form"] == "differential":
            for domain in ["Negative", "Separator", "Positive"]:
                self.submodels[
                    domain.lower() + " electrolyte conductivity"
<<<<<<< HEAD
                ] = surf_form.LeadingOrderDifferential(
                    self.param, domain, self.reactions
                )
        elif self.options["capacitance"] == "algebraic":
=======
                ] = surf_form.LeadingOrderDifferential(self.param, domain)
        elif self.options["surface form"] == "algebraic":
>>>>>>> d50d2551
            for domain in ["Negative", "Separator", "Positive"]:
                self.submodels[
                    domain.lower() + " electrolyte conductivity"
                ] = surf_form.LeadingOrderAlgebraic(self.param, domain, self.reactions)

        self.submodels["electrolyte diffusion"] = electrolyte.diffusion.LeadingOrder(
            self.param, self.reactions
        )

    @property
    def default_spatial_methods(self):
        # ODEs only in the macroscale, so use base spatial method
        return {
            "macroscale": pybamm.FiniteVolume,
            "current collector": pybamm.FiniteVolume,
        }

    @property
    def default_geometry(self):
        if self.options["bc_options"]["dimensionality"] == 0:
            return pybamm.Geometry("1D macro")
        elif self.options["bc_options"]["dimensionality"] == 1:
            return pybamm.Geometry("1+1D macro")

    @property
    def default_solver(self):
        """
        Create and return the default solver for this model
        """

        if self.options["surface form"] == "algebraic":
            return pybamm.ScikitsDaeSolver()
        else:
            return pybamm.ScipySolver()<|MERGE_RESOLUTION|>--- conflicted
+++ resolved
@@ -82,12 +82,7 @@
 
     def set_interfacial_submodel(self):
 
-<<<<<<< HEAD
-        # Main reaction
-        if self.options["capacitance"] is False:
-=======
         if self.options["surface form"] is False:
->>>>>>> d50d2551
             self.submodels[
                 "negative interface"
             ] = pybamm.interface.lead_acid.InverseButlerVolmer(self.param, "Negative")
@@ -138,15 +133,10 @@
             for domain in ["Negative", "Separator", "Positive"]:
                 self.submodels[
                     domain.lower() + " electrolyte conductivity"
-<<<<<<< HEAD
                 ] = surf_form.LeadingOrderDifferential(
                     self.param, domain, self.reactions
                 )
-        elif self.options["capacitance"] == "algebraic":
-=======
-                ] = surf_form.LeadingOrderDifferential(self.param, domain)
         elif self.options["surface form"] == "algebraic":
->>>>>>> d50d2551
             for domain in ["Negative", "Separator", "Positive"]:
                 self.submodels[
                     domain.lower() + " electrolyte conductivity"
