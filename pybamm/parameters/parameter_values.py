--- conflicted
+++ resolved
@@ -9,11 +9,8 @@
 import warnings
 from pprint import pformat
 from collections import defaultdict
-<<<<<<< HEAD
 import inspect
-=======
 import json
->>>>>>> 4afbead0
 
 
 class ParameterValues:
@@ -336,9 +333,9 @@
                     filename = os.path.join(path, value[9:] + ".json")
                     function_name = value[9:]
                     filename = pybamm.get_parameters_filepath(filename)
-                    with open(filename, 'r') as jsonfile:
+                    with open(filename, "r") as jsonfile:
                         json_data = json.load(jsonfile)
-                    data = json_data['data']
+                    data = json_data["data"]
                     data[0] = [np.array(el) for el in data[0]]
                     data[1] = np.array(data[1])
                     self._dict_items[name] = (function_name, data)
@@ -667,23 +664,26 @@
                         self.parameter_events.append(
                             pybamm.Event(
                                 "Interpolant {} lower bound".format(name),
-                                pybamm.min(new_children[data_index] -
-                                           min(data[0][data_index])),
+                                pybamm.min(
+                                    new_children[data_index] - min(data[0][data_index])
+                                ),
                                 pybamm.EventType.INTERPOLANT_EXTRAPOLATION,
                             )
                         )
                         self.parameter_events.append(
                             pybamm.Event(
                                 "Interpolant {} upper bound".format(name),
-                                pybamm.min(max(data[0][data_index]) -
-                                           new_children[data_index]),
+                                pybamm.min(
+                                    max(data[0][data_index]) - new_children[data_index]
+                                ),
                                 pybamm.EventType.INTERPOLANT_EXTRAPOLATION,
                             )
                         )
 
                 else:  # pragma: no cover
-                    raise ValueError("Invalid function name length: {0}"
-                                     .format(len(function_name)))
+                    raise ValueError(
+                        "Invalid function name length: {0}".format(len(function_name))
+                    )
 
             elif isinstance(function_name, numbers.Number):
                 # Check not NaN (parameter in csv file but no value given)
