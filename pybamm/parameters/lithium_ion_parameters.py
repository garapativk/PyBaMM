--- conflicted
+++ resolved
@@ -324,28 +324,21 @@
         self.C_p_init = self.pos_elec_loading * self.A_cc
 
         # Total lithium
-<<<<<<< HEAD
         eps = pybamm.Concatenation(self.epsilon_n, self.epsilon_s, self.epsilon_p)
-
-        c_e_av = pybamm.x_average(eps) * self.c_e_typ
-        self.n_Li_e_init = c_e_av * self.L_x * self.A_cc
-
-        eps_s_n = self.epsilon_s_n(x_n)
-        c_n_init = self.c_n_init(r_n, pybamm.PrimaryBroadcast(x_n, "negative particle"))
-        c_n_init_av = pybamm.x_average(eps_s_n * pybamm.r_average(c_n_init))
-        self.n_Li_n_init = c_n_init_av * self.c_n_max * self.L_n * self.A_cc
-=======
-        c_e_av_init = pybamm.x_average(self.epsilon_init) * self.c_e_typ
+        c_e_av_init = pybamm.x_average(eps) * self.c_e_typ
         self.n_Li_e_init = c_e_av_init * self.L_x * self.A_cc
 
         if self.options["working electrode"] == "both":
             eps_s_n = self.epsilon_s_n(x_n)
+            c_n_init = self.c_n_init(
+                r_n, pybamm.PrimaryBroadcast(x_n, "negative particle")
+            )
+            c_n_init_av = pybamm.x_average(eps_s_n * pybamm.r_average(c_n_init))
             c_n = self.c_n_init(x_n)
             c_n_av = pybamm.x_average(eps_s_n * c_n)
             self.n_Li_n_init = c_n_av * self.c_n_max * self.L_n * self.A_cc
         else:
             self.n_Li_n_init = pybamm.Scalar(0)
->>>>>>> 6194e5c0
 
         eps_s_p = self.epsilon_s_p(x_p)
         c_p_init = self.c_p_init(r_p, pybamm.PrimaryBroadcast(x_p, "positive particle"))
@@ -380,12 +373,11 @@
             "Positive electrode reaction-driven LAM factor [m3.mol-1]"
         )
 
-        # Reference OCP based on initial concentration at
-        # current collector/electrode interface
-        self.U_n_ref = self.U_n_dimensional(c_n_init_av, self.T_ref)
-
-        # Reference OCP based on initial concentration at
-        # current collector/electrode interface
+        # Reference OCP based on initial concentration
+        if self.options["working electrode"] == "both":
+            self.U_n_ref = self.U_n_dimensional(c_n_init_av, self.T_ref)
+        else:
+            self.U_n_ref = pybamm.Scalar(0)
         self.U_p_ref = self.U_p_dimensional(c_p_init_av, self.T_ref)
 
         self.ocv_ref = self.U_p_ref - self.U_n_ref
@@ -603,22 +595,6 @@
             self.j_scale_n = self.i_typ
         self.j_scale_p = self.i_typ / (self.a_p_typ * self.L_x)
 
-<<<<<<< HEAD
-=======
-        # Reference OCP based on initial concentration at
-        # current collector/electrode interface
-        if self.options["working electrode"] == "both":
-            sto_n_init = self.c_n_init_dimensional(0) / self.c_n_max
-            self.U_n_ref = self.U_n_dimensional(sto_n_init, self.T_ref)
-        else:
-            self.U_n_ref = pybamm.Scalar(0)
-
-        # Reference OCP based on initial concentration at
-        # current collector/electrode interface
-        sto_p_init = self.c_p_init_dimensional(1) / self.c_p_max
-        self.U_p_ref = self.U_p_dimensional(sto_p_init, self.T_ref)
-
->>>>>>> 6194e5c0
         # Reference exchange-current density
         self.j0_n_ref_dimensional = (
             self.j0_n_dimensional(self.c_e_typ, self.c_n_max / 2, self.T_ref) * 2
@@ -883,7 +859,6 @@
         self.beta_plating = self.Gamma_plating * self.V_bar_plated_Li * self.c_Li_typ
 
         # Initial conditions
-<<<<<<< HEAD
         self.epsilon_n_init = pybamm.Parameter("Negative electrode porosity")
         self.epsilon_s_init = pybamm.Parameter("Separator porosity")
         self.epsilon_p_init = pybamm.Parameter("Positive electrode porosity")
@@ -892,19 +867,12 @@
         )
         self.c_e_init = self.c_e_init_dimensional / self.c_e_typ
 
-        self.U_n_init = (self.U_n_init_dim - self.U_n_ref) / self.potential_scale
+        if self.options["working electrode"] == "both":
+            self.U_n_init = (self.U_n_init_dim - self.U_n_ref) / self.potential_scale
+        else:
+            self.U_n_init = pybamm.Scalar(0)
         self.U_p_init = (self.U_p_init_dim - self.U_p_ref) / self.potential_scale
         self.ocv_init = (self.ocv_init_dim - self.ocv_ref) / self.potential_scale
-=======
-        self.T_init = self.therm.T_init
-        self.c_e_init = self.c_e_init_dimensional / self.c_e_typ
-
-        if self.options["working electrode"] == "both":
-            self.U_n_init = self.U_n(self.c_n_init(0), self.T_init)
-        else:
-            self.U_n_init = pybamm.Scalar(0)
-        self.U_p_init = self.U_p(self.c_p_init(1), self.T_init)
->>>>>>> 6194e5c0
 
         # Dimensionless mechanical parameters
         self.rho_cr_n = self.rho_cr_n_dim * self.l_cr_n_0 * self.w_cr
