#
# Standard parameters for lithium-ion battery models
#
import pybamm
import numpy as np


class LithiumIonParameters:
    """
    Standard parameters for lithium-ion battery models

    Layout:
        1. Dimensional Parameters
        2. Dimensional Functions
        3. Scalings
        4. Dimensionless Parameters
        5. Dimensionless Functions
        6. Input Current

    Parameters
    ----------

    options : dict, optional
        A dictionary of options to be passed to the parameters. The options that
        can be set are listed below.

            * "particle shape" : str, optional
                Sets the model shape of the electrode particles. This is used to
                calculate the surface area to volume ratio. Can be "spherical"
                (default) or "user". For the "user" option the surface area per
                unit volume can be passed as a parameter, and is therefore not
                necessarily consistent with the particle shape.
    """

    def __init__(self, options=None):
        self.options = options

        # Get geometric, electrical and thermal parameters
        self.geo = pybamm.geometric_parameters
        self.elec = pybamm.electrical_parameters
        self.therm = pybamm.thermal_parameters

        # Set parameters and scales
        self._set_dimensional_parameters()
        self._set_scales()
        self._set_dimensionless_parameters()

        # Set input current
        self._set_input_current()

    def _set_dimensional_parameters(self):
        """Defines the dimensional parameters"""

        # Physical constants
        self.R = pybamm.constants.R
        self.F = pybamm.constants.F
        self.T_ref = self.therm.T_ref

        # Macroscale geometry
        self.L_cn = self.geo.L_cn
        self.L_n = self.geo.L_n
        self.L_s = self.geo.L_s
        self.L_p = self.geo.L_p
        self.L_cp = self.geo.L_cp
        self.L_x = self.geo.L_x
        self.L_y = self.geo.L_y
        self.L_z = self.geo.L_z
        self.L = self.geo.L
        self.A_cc = self.geo.A_cc
        self.A_cooling = self.geo.A_cooling
        self.V_cell = self.geo.V_cell

        # Tab geometry
        self.L_tab_n = self.geo.L_tab_n
        self.Centre_y_tab_n = self.geo.Centre_y_tab_n
        self.Centre_z_tab_n = self.geo.Centre_z_tab_n
        self.L_tab_p = self.geo.L_tab_p
        self.Centre_y_tab_p = self.geo.Centre_y_tab_p
        self.Centre_z_tab_p = self.geo.Centre_z_tab_p
        self.A_tab_n = self.geo.A_tab_n
        self.A_tab_p = self.geo.A_tab_p

        # Electrical
        self.I_typ = self.elec.I_typ
        self.Q = self.elec.Q
        self.C_rate = self.elec.C_rate
        self.n_electrodes_parallel = self.elec.n_electrodes_parallel
        self.n_cells = self.elec.n_cells
        self.i_typ = self.elec.i_typ
        self.voltage_low_cut_dimensional = self.elec.voltage_low_cut_dimensional
        self.voltage_high_cut_dimensional = self.elec.voltage_high_cut_dimensional

        # Electrolyte properties
        self.c_e_typ = pybamm.Parameter("Typical electrolyte concentration [mol.m-3]")

        # Electrode properties
        self.c_n_max = pybamm.Parameter(
            "Maximum concentration in negative electrode [mol.m-3]"
        )
        self.c_p_max = pybamm.Parameter(
            "Maximum concentration in positive electrode [mol.m-3]"
        )
        self.sigma_cn_dimensional = pybamm.Parameter(
            "Negative current collector conductivity [S.m-1]"
        )
        self.sigma_n_dim = pybamm.Parameter("Negative electrode conductivity [S.m-1]")
        self.sigma_p_dim = pybamm.Parameter("Positive electrode conductivity [S.m-1]")
        self.sigma_cp_dimensional = pybamm.Parameter(
            "Positive current collector conductivity [S.m-1]"
        )

        # Microscale geometry
        # Note: the particle radius in the electrodes can be set as a function
        # of through-cell position, so is defined later as a function, along with
        # the surface area to volume ratio
        inputs = {
            "Through-cell distance (x_n) [m]": pybamm.standard_spatial_vars.x_n
            * self.L_x
        }
        self.epsilon_n = pybamm.FunctionParameter("Negative electrode porosity", inputs)

        inputs = {
            "Through-cell distance (x_s) [m]": pybamm.standard_spatial_vars.x_s
            * self.L_x
        }
        self.epsilon_s = pybamm.FunctionParameter("Separator porosity", inputs)

        inputs = {
            "Through-cell distance (x_p) [m]": pybamm.standard_spatial_vars.x_p
            * self.L_x
        }
        self.epsilon_p = pybamm.FunctionParameter("Positive electrode porosity", inputs)

        self.epsilon = pybamm.Concatenation(
            self.epsilon_n, self.epsilon_s, self.epsilon_p
        )
        self.epsilon_inactive_n = (
            1 - self.epsilon_n - self.epsilon_s_n(pybamm.standard_spatial_vars.x_n)
        )
        self.epsilon_inactive_s = 1 - self.epsilon_s
        self.epsilon_inactive_p = (
            1 - self.epsilon_p - self.epsilon_s_p(pybamm.standard_spatial_vars.x_p)
        )

        self.b_e_n = self.geo.b_e_n
        self.b_e_s = self.geo.b_e_s
        self.b_e_p = self.geo.b_e_p
        self.b_s_n = self.geo.b_s_n
        self.b_s_p = self.geo.b_s_p

        # Electrochemical reactions
        self.ne_n = pybamm.Parameter("Negative electrode electrons in reaction")
        self.ne_p = pybamm.Parameter("Positive electrode electrons in reaction")
        self.C_dl_n_dimensional = pybamm.Parameter(
            "Negative electrode double-layer capacity [F.m-2]"
        )
        self.C_dl_p_dimensional = pybamm.Parameter(
            "Positive electrode double-layer capacity [F.m-2]"
        )

        # SEI parameters
        self.V_bar_inner_dimensional = pybamm.Parameter(
            "Inner SEI partial molar volume [m3.mol-1]"
        )
        self.V_bar_outer_dimensional = pybamm.Parameter(
            "Outer SEI partial molar volume [m3.mol-1]"
        )

        self.m_sei_dimensional = pybamm.Parameter(
            "SEI reaction exchange current density [A.m-2]"
        )

        self.R_sei_dimensional = pybamm.Parameter("SEI resistivity [Ohm.m]")
        self.D_sol_dimensional = pybamm.Parameter(
            "Outer SEI solvent diffusivity [m2.s-1]"
        )
        self.c_sol_dimensional = pybamm.Parameter(
            "Bulk solvent concentration [mol.m-3]"
        )
        self.m_ratio = pybamm.Parameter(
            "Ratio of inner and outer SEI exchange current densities"
        )
        self.U_inner_dimensional = pybamm.Parameter(
            "Inner SEI open-circuit potential [V]"
        )
        self.U_outer_dimensional = pybamm.Parameter(
            "Outer SEI open-circuit potential [V]"
        )
        self.kappa_inner_dimensional = pybamm.Parameter(
            "Inner SEI electron conductivity [S.m-1]"
        )
        self.D_li_dimensional = pybamm.Parameter(
            "Inner SEI lithium interstitial diffusivity [m2.s-1]"
        )
        self.c_li_0_dimensional = pybamm.Parameter(
            "Lithium interstitial reference concentration [mol.m-3]"
        )
        self.L_inner_0_dim = pybamm.Parameter("Initial inner SEI thickness [m]")
        self.L_outer_0_dim = pybamm.Parameter("Initial outer SEI thickness [m]")
        self.L_sei_0_dim = self.L_inner_0_dim + self.L_outer_0_dim

        # EC reaction
        self.c_ec_0_dim = pybamm.Parameter(
            "EC initial concentration in electrolyte [mol.m-3]"
        )
        self.D_ec_dim = pybamm.Parameter("EC diffusivity [m2.s-1]")
        self.k_sei_dim = pybamm.Parameter("SEI kinetic rate constant [m.s-1]")
        self.U_sei_dim = pybamm.Parameter("SEI open-circuit potential [V]")

        # Li plating parameters
        self.V_bar_plated_Li = pybamm.Parameter(
            "Lithium metal partial molar volume [m3.mol-1]"
        )
        self.c_plated_Li_0_dim = pybamm.Parameter(
            "Initial plated lithium concentration [mol.m-3]"
        )

        # Initial conditions
        # Note: the initial concentration in the electrodes can be set as a function
        # of through-cell position, so is defined later as a function
        self.c_e_init_dimensional = pybamm.Parameter(
            "Initial concentration in electrolyte [mol.m-3]"
        )

        # mechanical parameters
        self.nu_p = pybamm.Parameter("Positive electrode Poisson's ratio")
        self.E_p = pybamm.Parameter("Positive electrode Young's modulus [Pa]")
        self.c_p_0_dim = pybamm.Parameter(
            "Positive electrode reference concentration for free of deformation "
            "[mol.m-3]"
        )
        self.Omega_p = pybamm.Parameter(
            "Positive electrode partial molar volume [m3.mol-1]"
        )
        self.nu_n = pybamm.Parameter("Negative electrode Poisson's ratio")
        self.E_n = pybamm.Parameter("Negative electrode Young's modulus [Pa]")
        self.c_n_0_dim = pybamm.Parameter(
            "Negative electrode reference concentration for free of deformation "
            "[mol.m-3]"
        )
        self.Omega_n = pybamm.Parameter(
            "Negative electrode partial molar volume [m3.mol-1]"
        )
        self.l_cr_p_0 = pybamm.Parameter("Positive electrode initial crack length [m]")
        self.l_cr_n_0 = pybamm.Parameter("Negative electrode initial crack length [m]")
        self.w_cr = pybamm.Parameter("Negative electrode initial crack width [m]")
        self.rho_cr_n_dim = pybamm.Parameter(
            "Negative electrode number of cracks per unit area [m-2]"
        )
        self.rho_cr_p_dim = pybamm.Parameter(
            "Positive electrode number of cracks per unit area [m-2]"
        )
        self.b_cr_n = pybamm.Parameter("Negative electrode Paris' law constant b")
        self.m_cr_n = pybamm.Parameter("Negative electrode Paris' law constant m")
        self.Eac_cr_n = pybamm.Parameter(
            "Negative electrode activation energy for cracking rate [kJ.mol-1]"
        )  # noqa
        self.b_cr_p = pybamm.Parameter("Positive electrode Paris' law constant b")
        self.m_cr_p = pybamm.Parameter("Positive electrode Paris' law constant m")
        self.Eac_cr_p = pybamm.Parameter(
            "Positive electrode activation energy for cracking rate [kJ.mol-1]"
        )  # noqa
        self.alpha_T_cell_dim = pybamm.Parameter(
            "Cell thermal expansion coefficien [m.K-1]"
        )
        self.R_const = pybamm.constants.R
        self.theta_p_dim = (
            self.Omega_p ** 2 / self.R_const * 2 / 9 * self.E_p / (1 - self.nu_p)
        )
        # intermediate variable  [K*m^3/mol]
        self.theta_n_dim = (
            self.Omega_n ** 2 / self.R_const * 2 / 9 * self.E_n / (1 - self.nu_n)
        )
        # intermediate variable  [K*m^3/mol]

        # Electrode capacities
        x_n = pybamm.SpatialVariable(
            "x_n", domain=["negative electrode"], coord_sys="cartesian"
        )
        x_p = pybamm.SpatialVariable(
            "x_p", domain=["positive electrode"], coord_sys="cartesian"
        )

        eps_s_n_av = pybamm.x_average(self.epsilon_s_n(x_n))
        eps_s_p_av = pybamm.x_average(self.epsilon_s_p(x_p))
        self.C_n_init = eps_s_n_av * self.L_n * self.A_cc * self.c_n_max * self.F / 3600
        self.C_p_init = eps_s_p_av * self.L_p * self.A_cc * self.c_p_max * self.F / 3600

        # Total lithium
        eps = pybamm.Concatenation(self.epsilon_n, self.epsilon_s, self.epsilon_p)

        c_e_av = pybamm.x_average(eps) * self.c_e_typ
        self.n_Li_e_init = c_e_av * self.L_x * self.A_cc

        eps_s_n = self.epsilon_s_n(x_n)
        c_n = self.c_n_init(x_n)
        c_n_av = pybamm.x_average(eps_s_n * c_n)
        self.n_Li_n_init = c_n_av * self.c_n_max * self.L_n * self.A_cc

        eps_s_p = self.epsilon_s_p(x_p)
        c_p = self.c_p_init(x_p)
        c_p_av = pybamm.x_average(eps_s_p * c_p)
        self.n_Li_p_init = c_p_av * self.c_p_max * self.L_p * self.A_cc

        self.n_Li_particles_init = self.n_Li_n_init + self.n_Li_p_init
        self.n_Li_init = self.n_Li_particles_init + self.n_Li_e_init
        # loss of active material parameters
        self.m_LAM_n = pybamm.Parameter(
            "Negative electrode LAM constant exponential term"
        )
        self.beta_LAM_n = pybamm.Parameter(
            "Negative electrode LAM constant propotional term"
        )
        self.stress_critical_n_dim = pybamm.Parameter(
            "Negative electrode critical stress [Pa]"
        )
        self.m_LAM_p = pybamm.Parameter(
            "Positive electrode LAM constant exponential term"
        )
        self.beta_LAM_p = pybamm.Parameter(
            "Positive electrode LAM constant propotional term"
        )
        self.stress_critical_p_dim = pybamm.Parameter(
            "Positive electrode critical stress [Pa]"
        )

    def D_e_dimensional(self, c_e, T):
        """Dimensional diffusivity in electrolyte"""
        inputs = {"Electrolyte concentration [mol.m-3]": c_e, "Temperature [K]": T}
        return pybamm.FunctionParameter("Electrolyte diffusivity [m2.s-1]", inputs)

    def kappa_e_dimensional(self, c_e, T):
        """Dimensional electrolyte conductivity"""
        inputs = {"Electrolyte concentration [mol.m-3]": c_e, "Temperature [K]": T}
        return pybamm.FunctionParameter("Electrolyte conductivity [S.m-1]", inputs)

    def D_n_dimensional(self, sto, T):
        """Dimensional diffusivity in negative particle. Note this is defined as a
        function of stochiometry"""
        inputs = {"Negative particle stoichiometry": sto, "Temperature [K]": T}
        if self.options["particle cracking"] != "none":
            mech_effects = (
                1 + self.theta_n_dim * (sto * self.c_n_max - self.c_n_0_dim) / T
            )
        else:
            mech_effects = 1
        return (
            pybamm.FunctionParameter("Negative electrode diffusivity [m2.s-1]", inputs)
            * mech_effects
        )

    def D_p_dimensional(self, sto, T):
        """Dimensional diffusivity in positive particle. Note this is defined as a
        function of stochiometry"""
        inputs = {"Positive particle stoichiometry": sto, "Temperature [K]": T}
        if self.options["particle cracking"] != "none":
            mech_effects = (
                1 + self.theta_p_dim * (sto * self.c_p_max - self.c_p_0_dim) / T
            )
        else:
            mech_effects = 1
        return (
            pybamm.FunctionParameter("Positive electrode diffusivity [m2.s-1]", inputs)
            * mech_effects
        )

    def j0_n_dimensional(self, c_e, c_s_surf, T):
        """Dimensional negative exchange-current density [A.m-2]"""
        inputs = {
            "Electrolyte concentration [mol.m-3]": c_e,
            "Negative particle surface concentration [mol.m-3]": c_s_surf,
            "Temperature [K]": T,
        }
        return pybamm.FunctionParameter(
            "Negative electrode exchange-current density [A.m-2]", inputs
        )

    def j0_p_dimensional(self, c_e, c_s_surf, T):
        """Dimensional negative exchange-current density [A.m-2]"""
        inputs = {
            "Electrolyte concentration [mol.m-3]": c_e,
            "Positive particle surface concentration [mol.m-3]": c_s_surf,
            "Temperature [K]": T,
        }
        return pybamm.FunctionParameter(
            "Positive electrode exchange-current density [A.m-2]", inputs
        )

    def j0_stripping_dimensional(self, c_e, c_Li, T):
        """Dimensional exchange-current density for stripping [A.m-2]"""
        inputs = {
            "Electrolyte concentration [mol.m-3]": c_e,
            "Plated lithium concentration [mol.m-3]": c_Li,
            "Temperature [K]": T,
        }
        return pybamm.FunctionParameter(
            "Exchange-current density for stripping [A.m-2]", inputs
        )

    def j0_plating_dimensional(self, c_e, c_Li, T):
        """Dimensional exchange-current density for plating [A.m-2]"""
        inputs = {
            "Electrolyte concentration [mol.m-3]": c_e,
            "Plated lithium concentration [mol.m-3]": c_Li,
            "Temperature [K]": T,
        }
        return pybamm.FunctionParameter(
            "Exchange-current density for plating [A.m-2]", inputs
        )

    def U_n_dimensional(self, sto, T):
        """Dimensional open-circuit potential in the negative electrode [V]"""
        inputs = {"Negative particle stoichiometry": sto}
        u_ref = pybamm.FunctionParameter("Negative electrode OCP [V]", inputs)
        # add a term to ensure that the OCP goes to infinity at 0 and -infinity at 1
        # this will not affect the OCP for most values of sto
        # see #1435
<<<<<<< HEAD
        u_ref = u_ref - 1e-6 * (1 / sto + 1 / (sto - 1))
=======
        u_ref -= 1e-6 * pybamm.log(sto / (1 - sto))
>>>>>>> 05c091dc
        return u_ref + (T - self.T_ref) * self.dUdT_n_dimensional(sto)

    def U_p_dimensional(self, sto, T):
        """Dimensional open-circuit potential in the positive electrode [V]"""
        inputs = {"Positive particle stoichiometry": sto}
        u_ref = pybamm.FunctionParameter("Positive electrode OCP [V]", inputs)
        # add a term to ensure that the OCP goes to infinity at 0 and -infinity at 1
        # this will not affect the OCP for most values of sto
        # see #1435
<<<<<<< HEAD
        u_ref = u_ref - 1e-6 * (1 / sto + 1 / (sto - 1))
=======
        u_ref -= 1e-6 * pybamm.log(sto / (1 - sto))
>>>>>>> 05c091dc
        return u_ref + (T - self.T_ref) * self.dUdT_p_dimensional(sto)

    def dUdT_n_dimensional(self, sto):
        """
        Dimensional entropic change of the negative electrode open-circuit
        potential [V.K-1]
        """
        inputs = {"Negative particle stoichiometry": sto}
        return pybamm.FunctionParameter(
            "Negative electrode OCP entropic change [V.K-1]", inputs
        )

    def dUdT_p_dimensional(self, sto):
        """
        Dimensional entropic change of the positive electrode open-circuit
        potential [V.K-1]
        """
        inputs = {"Positive particle stoichiometry": sto}
        return pybamm.FunctionParameter(
            "Positive electrode OCP entropic change [V.K-1]", inputs
        )

    def R_n_dimensional(self, x):
        """Negative particle radius as a function of through-cell distance"""
        inputs = {"Through-cell distance (x_n) [m]": x}
        return pybamm.FunctionParameter("Negative particle radius [m]", inputs)

    def R_p_dimensional(self, x):
        """Positive particle radius as a function of through-cell distance"""
        inputs = {"Through-cell distance (x_p) [m]": x}
        return pybamm.FunctionParameter("Positive particle radius [m]", inputs)

    def epsilon_s_n(self, x):
        """Negative electrode active material volume fraction"""
        inputs = {"Through-cell distance (x_n) [m]": x * self.L_x}
        return pybamm.FunctionParameter(
            "Negative electrode active material volume fraction", inputs
        )

    def epsilon_s_p(self, x):
        """Positive electrode active material volume fraction"""
        inputs = {"Through-cell distance (x_p) [m]": x * self.L_x}
        return pybamm.FunctionParameter(
            "Positive electrode active material volume fraction", inputs
        )

    def c_n_init_dimensional(self, x):
        """Initial concentration as a function of dimensionless position x"""
        inputs = {"Dimensionless through-cell position (x_n)": x}
        return pybamm.FunctionParameter(
            "Initial concentration in negative electrode [mol.m-3]", inputs
        )

    def c_p_init_dimensional(self, x):
        """Initial concentration as a function of dimensionless position x"""
        inputs = {"Dimensionless through-cell position (x_p)": x}
        return pybamm.FunctionParameter(
            "Initial concentration in positive electrode [mol.m-3]", inputs
        )

    def _set_scales(self):
        """Define the scales used in the non-dimensionalisation scheme"""

        # Microscale (typical values at electrode/current collector interface)
        self.R_n_typ = self.R_n_dimensional(0)
        self.R_p_typ = self.R_p_dimensional(self.L_x)
        if self.options["particle shape"] == "spherical":
            self.a_n_typ = 3 * self.epsilon_s_n(0) / self.R_n_typ
            self.a_p_typ = 3 * self.epsilon_s_p(1) / self.R_p_typ
        elif self.options["particle shape"] == "user":
            inputs = {"Through-cell distance (x_n) [m]": 0}
            self.a_n_typ = pybamm.FunctionParameter(
                "Negative electrode surface area to volume ratio [m-1]", inputs
            )
            inputs = {"Through-cell distance (x_p) [m]": self.L_x}
            self.a_p_typ = pybamm.FunctionParameter(
                "Positive electrode surface area to volume ratio [m-1]", inputs
            )

        # Concentration
        self.electrolyte_concentration_scale = self.c_e_typ
        self.negative_particle_concentration_scale = self.c_n_max
        self.positive_particle_concentration_scale = self.c_n_max

        # Electrical
        self.potential_scale = self.R * self.T_ref / self.F
        self.current_scale = self.i_typ
        self.j_scale_n = self.i_typ / (self.a_n_typ * self.L_x)
        self.j_scale_p = self.i_typ / (self.a_p_typ * self.L_x)

        # Reference OCP based on initial concentration at
        # current collector/electrode interface
        sto_n_init = self.c_n_init_dimensional(0) / self.c_n_max
        self.U_n_ref = self.U_n_dimensional(sto_n_init, self.T_ref)

        # Reference OCP based on initial concentration at
        # current collector/electrode interface
        sto_p_init = self.c_p_init_dimensional(1) / self.c_p_max
        self.U_p_ref = self.U_p_dimensional(sto_p_init, self.T_ref)

        # Reference exchange-current density
        self.j0_n_ref_dimensional = (
            self.j0_n_dimensional(self.c_e_typ, self.c_n_max / 2, self.T_ref) * 2
        )
        self.j0_p_ref_dimensional = (
            self.j0_p_dimensional(self.c_e_typ, self.c_p_max / 2, self.T_ref) * 2
        )

        # Thermal
        self.Delta_T = self.therm.Delta_T

        # Velocity scale
        self.velocity_scale = pybamm.Scalar(1)

        # Discharge timescale
        self.tau_discharge = self.F * self.c_n_max * self.L_x / self.i_typ

        # Reaction timescales
        self.tau_r_n = (
            self.F * self.c_n_max / (self.j0_n_ref_dimensional * self.a_n_typ)
        )
        self.tau_r_p = (
            self.F * self.c_p_max / (self.j0_p_ref_dimensional * self.a_p_typ)
        )

        # Electrolyte diffusion timescale
        self.D_e_typ = self.D_e_dimensional(self.c_e_typ, self.T_ref)
        self.tau_diffusion_e = self.L_x ** 2 / self.D_e_typ

        # Particle diffusion timescales
        self.tau_diffusion_n = self.R_n_typ ** 2 / self.D_n_dimensional(
            pybamm.Scalar(1), self.T_ref
        )
        self.tau_diffusion_p = self.R_p_typ ** 2 / self.D_p_dimensional(
            pybamm.Scalar(1), self.T_ref
        )

        # Thermal diffusion timescale
        self.tau_th_yz = self.therm.tau_th_yz

        # Choose discharge timescale
        self.timescale = self.tau_discharge

    def _set_dimensionless_parameters(self):
        """Defines the dimensionless parameters"""

        # Timescale ratios
        self.C_n = self.tau_diffusion_n / self.tau_discharge
        self.C_p = self.tau_diffusion_p / self.tau_discharge
        self.C_e = self.tau_diffusion_e / self.tau_discharge
        self.C_r_n = self.tau_r_n / self.tau_discharge
        self.C_r_p = self.tau_r_p / self.tau_discharge
        self.C_th = self.tau_th_yz / self.tau_discharge

        # Concentration ratios
        self.gamma_e = self.c_e_typ / self.c_n_max
        self.gamma_p = self.c_p_max / self.c_n_max

        # Macroscale Geometry
        self.l_cn = self.geo.l_cn
        self.l_n = self.geo.l_n
        self.l_s = self.geo.l_s
        self.l_p = self.geo.l_p
        self.l_cp = self.geo.l_cp
        self.l_x = self.geo.l_x
        self.l_y = self.geo.l_y
        self.l_z = self.geo.l_z
        self.a_cc = self.geo.a_cc
        self.a_cooling = self.geo.a_cooling
        self.v_cell = self.geo.v_cell
        self.l = self.geo.l
        self.delta = self.geo.delta

        # Tab geometry
        self.l_tab_n = self.geo.l_tab_n
        self.centre_y_tab_n = self.geo.centre_y_tab_n
        self.centre_z_tab_n = self.geo.centre_z_tab_n
        self.l_tab_p = self.geo.l_tab_p
        self.centre_y_tab_p = self.geo.centre_y_tab_p
        self.centre_z_tab_p = self.geo.centre_z_tab_p

        # Microscale geometry
        self.a_R_n = self.a_n_typ * self.R_n_typ
        self.a_R_p = self.a_p_typ * self.R_p_typ

        # Electrode Properties
        self.sigma_cn = (
            self.sigma_cn_dimensional * self.potential_scale / self.i_typ / self.L_x
        )
        self.sigma_n = self.sigma_n_dim * self.potential_scale / self.i_typ / self.L_x
        self.sigma_p = self.sigma_p_dim * self.potential_scale / self.i_typ / self.L_x
        self.sigma_cp = (
            self.sigma_cp_dimensional * self.potential_scale / self.i_typ / self.L_x
        )
        self.sigma_cn_prime = self.sigma_cn * self.delta ** 2
        self.sigma_n_prime = self.sigma_n * self.delta
        self.sigma_p_prime = self.sigma_p * self.delta
        self.sigma_cp_prime = self.sigma_cp * self.delta ** 2
        self.sigma_cn_dbl_prime = self.sigma_cn_prime * self.delta
        self.sigma_cp_dbl_prime = self.sigma_cp_prime * self.delta

        # Electrolyte Properties
        self.beta_surf = pybamm.Scalar(0)
        self.beta_surf_n = pybamm.Scalar(0)
        self.beta_surf_p = pybamm.Scalar(0)

        # Electrochemical Reactions
        self.C_dl_n = (
            self.C_dl_n_dimensional
            * self.potential_scale
            / self.j_scale_n
            / self.tau_discharge
        )
        self.C_dl_p = (
            self.C_dl_p_dimensional
            * self.potential_scale
            / self.j_scale_p
            / self.tau_discharge
        )

        # Electrical
        self.voltage_low_cut = (
            self.voltage_low_cut_dimensional - (self.U_p_ref - self.U_n_ref)
        ) / self.potential_scale
        self.voltage_high_cut = (
            self.voltage_high_cut_dimensional - (self.U_p_ref - self.U_n_ref)
        ) / self.potential_scale

        # Thermal
        self.rho_cn = self.therm.rho_cn
        self.rho_n = self.therm.rho_n
        self.rho_s = self.therm.rho_s
        self.rho_p = self.therm.rho_p
        self.rho_cp = self.therm.rho_cp

        self.lambda_cn = self.therm.lambda_cn
        self.lambda_n = self.therm.lambda_n
        self.lambda_s = self.therm.lambda_s
        self.lambda_p = self.therm.lambda_p
        self.lambda_cp = self.therm.lambda_cp

        self.Theta = self.therm.Theta

        self.h_edge = self.therm.h_edge
        self.h_tab_n = self.therm.h_tab_n
        self.h_tab_p = self.therm.h_tab_p
        self.h_cn = self.therm.h_cn
        self.h_cp = self.therm.h_cp
        self.h_total = self.therm.h_total

        self.B = (
            self.i_typ
            * self.R
            * self.T_ref
            * self.tau_th_yz
            / (self.therm.rho_eff_dim(self.T_ref) * self.F * self.Delta_T * self.L_x)
        )

        self.T_amb_dim = self.therm.T_amb_dim
        self.T_amb = self.therm.T_amb

        # SEI parameters
        self.C_sei_reaction_n = (self.j_scale_n / self.m_sei_dimensional) * pybamm.exp(
            -(self.F * self.U_n_ref / (2 * self.R * self.T_ref))
        )
        self.C_sei_reaction_p = (self.j_scale_p / self.m_sei_dimensional) * pybamm.exp(
            -(self.F * self.U_n_ref / (2 * self.R * self.T_ref))
        )

        self.C_sei_solvent_n = (
            self.j_scale_n
            * self.L_sei_0_dim
            / (self.c_sol_dimensional * self.F * self.D_sol_dimensional)
        )
        self.C_sei_solvent_p = (
            self.j_scale_p
            * self.L_sei_0_dim
            / (self.c_sol_dimensional * self.F * self.D_sol_dimensional)
        )

        self.C_sei_electron_n = (
            self.j_scale_n
            * self.F
            * self.L_sei_0_dim
            / (self.kappa_inner_dimensional * self.R * self.T_ref)
        )
        self.C_sei_electron_p = (
            self.j_scale_p
            * self.F
            * self.L_sei_0_dim
            / (self.kappa_inner_dimensional * self.R * self.T_ref)
        )

        self.C_sei_inter_n = (
            self.j_scale_n
            * self.L_sei_0_dim
            / (self.D_li_dimensional * self.c_li_0_dimensional * self.F)
        )
        self.C_sei_inter_p = (
            self.j_scale_p
            * self.L_sei_0_dim
            / (self.D_li_dimensional * self.c_li_0_dimensional * self.F)
        )

        self.U_inner_electron = self.F * self.U_inner_dimensional / self.R / self.T_ref

        self.R_sei_n = (
            self.F
            * self.j_scale_n
            * self.R_sei_dimensional
            * self.L_sei_0_dim
            / self.R
            / self.T_ref
        )
        self.R_sei_p = (
            self.F
            * self.j_scale_p
            * self.R_sei_dimensional
            * self.L_sei_0_dim
            / self.R
            / self.T_ref
        )

        self.v_bar = self.V_bar_outer_dimensional / self.V_bar_inner_dimensional
        self.c_sei_scale = (
            self.L_sei_0_dim * self.a_n_typ / self.V_bar_inner_dimensional
        )
        self.c_sei_outer_scale = (
            self.L_sei_0_dim * self.a_n_typ / self.V_bar_outer_dimensional
        )

        self.L_inner_0 = self.L_inner_0_dim / self.L_sei_0_dim
        self.L_outer_0 = self.L_outer_0_dim / self.L_sei_0_dim

        # ratio of SEI reaction scale to intercalation reaction
        self.Gamma_SEI_n = (
            self.V_bar_inner_dimensional * self.j_scale_n * self.tau_discharge
        ) / (self.F * self.L_sei_0_dim)
        self.Gamma_SEI_p = (
            self.V_bar_inner_dimensional * self.j_scale_p * self.tau_discharge
        ) / (self.F * self.L_sei_0_dim)

        # EC reaction
        self.C_ec_n = (
            self.L_sei_0_dim
            * self.j_scale_n
            / (self.F * self.c_ec_0_dim * self.D_ec_dim)
        )
        self.C_sei_ec_n = (
            self.F
            * self.k_sei_dim
            * self.c_ec_0_dim
            / self.j_scale_n
            * (
                pybamm.exp(
                    -(
                        self.F
                        * (self.U_n_ref - self.U_sei_dim)
                        / (2 * self.R * self.T_ref)
                    )
                )
            )
        )
        self.beta_sei_n = self.a_n_typ * self.L_sei_0_dim * self.Gamma_SEI_n
        self.c_sei_init = self.c_ec_0_dim / self.c_sei_outer_scale

        # lithium plating parameters
        self.c_Li_typ = self.c_e_typ
        self.c_plated_Li_0 = self.c_plated_Li_0_dim / self.c_Li_typ

        # ratio of lithium plating reaction scaled to intercalation reaction
        self.Gamma_plating = (self.a_n_typ * self.j_scale_n * self.tau_discharge) / (
            self.F * self.c_Li_typ
        )

        self.beta_plating = self.Gamma_plating * self.V_bar_plated_Li * self.c_Li_typ

        # Initial conditions
        self.epsilon_n_init = pybamm.Parameter("Negative electrode porosity")
        self.epsilon_s_init = pybamm.Parameter("Separator porosity")
        self.epsilon_p_init = pybamm.Parameter("Positive electrode porosity")
        self.epsilon_init = pybamm.Concatenation(
            self.epsilon_n, self.epsilon_s, self.epsilon_p
        )
        self.T_init = self.therm.T_init
        self.c_e_init = self.c_e_init_dimensional / self.c_e_typ

        # Dimensionless mechanical parameters
        self.rho_cr_n = self.rho_cr_n_dim * self.l_cr_n_0 * self.w_cr
        self.rho_cr_p = self.rho_cr_p_dim * self.l_cr_p_0 * self.w_cr
        self.theta_p = self.theta_p_dim * self.c_p_max / self.Delta_T
        self.theta_n = self.theta_n_dim * self.c_n_max / self.Delta_T
        self.c_p_0 = self.c_p_0_dim / self.c_p_max
        self.c_n_0 = self.c_n_0_dim / self.c_n_max
        self.t0_cr = 3600 / self.C_rate / self.timescale
        # normalised typical time for one cycle
        self.stress_critical_n = self.stress_critical_n_dim / self.E_n
        self.stress_critical_p = self.stress_critical_p_dim / self.E_p

    def chi(self, c_e, T):
        """
        Thermodynamic factor:
            (1-2*t_plus) is for Nernst-Planck,
            2*(1-t_plus) for Stefan-Maxwell,
        see Bizeray et al (2016) "Resolving a discrepancy ...".
        """
        return (2 * (1 - self.t_plus(c_e, T))) * (self.one_plus_dlnf_dlnc(c_e, T))

    def t_plus(self, c_e, T):
        """Cation transference number (dimensionless)"""
        inputs = {
            "Electrolyte concentration [mol.m-3]": c_e * self.c_e_typ,
            "Temperature [K]": self.Delta_T * T + self.T_ref,
        }
        return pybamm.FunctionParameter("Cation transference number", inputs)

    def one_plus_dlnf_dlnc(self, c_e, T):
        """Thermodynamic factor (dimensionless)"""
        inputs = {
            "Electrolyte concentration [mol.m-3]": c_e * self.c_e_typ,
            "Temperature [K]": self.Delta_T * T + self.T_ref,
        }
        return pybamm.FunctionParameter("1 + dlnf/dlnc", inputs)

    def D_e(self, c_e, T):
        """Dimensionless electrolyte diffusivity"""
        c_e_dimensional = c_e * self.c_e_typ
        T_dim = self.Delta_T * T + self.T_ref
        return self.D_e_dimensional(c_e_dimensional, T_dim) / self.D_e_typ

    def kappa_e(self, c_e, T):
        """Dimensionless electrolyte conductivity"""
        c_e_dimensional = c_e * self.c_e_typ
        kappa_scale = self.F ** 2 * self.D_e_typ * self.c_e_typ / (self.R * self.T_ref)
        T_dim = self.Delta_T * T + self.T_ref
        return self.kappa_e_dimensional(c_e_dimensional, T_dim) / kappa_scale

    def D_n(self, c_s_n, T):
        """Dimensionless negative particle diffusivity"""
        sto = c_s_n
        T_dim = self.Delta_T * T + self.T_ref
        return self.D_n_dimensional(sto, T_dim) / self.D_n_dimensional(
            pybamm.Scalar(1), self.T_ref
        )

    def D_p(self, c_s_p, T):
        """Dimensionless positive particle diffusivity"""
        sto = c_s_p
        T_dim = self.Delta_T * T + self.T_ref
        return self.D_p_dimensional(sto, T_dim) / self.D_p_dimensional(
            pybamm.Scalar(1), self.T_ref
        )

    def j0_n(self, c_e, c_s_surf, T):
        """Dimensionless negative exchange-current density"""
        c_e_dim = c_e * self.c_e_typ
        c_s_surf_dim = c_s_surf * self.c_n_max
        T_dim = self.Delta_T * T + self.T_ref

        return (
            self.j0_n_dimensional(c_e_dim, c_s_surf_dim, T_dim)
            / self.j0_n_ref_dimensional
        )

    def j0_p(self, c_e, c_s_surf, T):
        """Dimensionless positive exchange-current density"""
        c_e_dim = c_e * self.c_e_typ
        c_s_surf_dim = c_s_surf * self.c_p_max
        T_dim = self.Delta_T * T + self.T_ref

        return (
            self.j0_p_dimensional(c_e_dim, c_s_surf_dim, T_dim)
            / self.j0_p_ref_dimensional
        )

    def j0_stripping(self, c_e, c_Li, T):
        """Dimensionless exchange-current density for stripping"""
        c_e_dim = c_e * self.c_e_typ
        c_Li_dim = c_Li * self.c_Li_typ
        T_dim = self.Delta_T * T + self.T_ref

        return self.j0_stripping_dimensional(c_e_dim, c_Li_dim, T_dim) / self.j_scale_n

    def j0_plating(self, c_e, c_Li, T):
        """Dimensionless reverse plating current"""
        c_e_dim = c_e * self.c_e_typ
        c_Li_dim = c_Li * self.c_Li_typ
        T_dim = self.Delta_T * T + self.T_ref

        return self.j0_plating_dimensional(c_e_dim, c_Li_dim, T_dim) / self.j_scale_n

    def U_n(self, c_s_n, T):
        """Dimensionless open-circuit potential in the negative electrode"""
        sto = c_s_n
        T_dim = self.Delta_T * T + self.T_ref
        return (self.U_n_dimensional(sto, T_dim) - self.U_n_ref) / self.potential_scale

    def U_p(self, c_s_p, T):
        """Dimensionless open-circuit potential in the positive electrode"""
        sto = c_s_p
        T_dim = self.Delta_T * T + self.T_ref
        return (self.U_p_dimensional(sto, T_dim) - self.U_p_ref) / self.potential_scale

    def dUdT_n(self, c_s_n):
        """Dimensionless entropic change in negative open-circuit potential"""
        sto = c_s_n
        return self.dUdT_n_dimensional(sto) * self.Delta_T / self.potential_scale

    def dUdT_p(self, c_s_p):
        """Dimensionless entropic change in positive open-circuit potential"""
        sto = c_s_p
        return self.dUdT_p_dimensional(sto) * self.Delta_T / self.potential_scale

    def R_n(self, x):
        """
        Dimensionless negative particle radius as a function of dimensionless
        position x
        """
        x_dim = x * self.L_x
        return self.R_n_dimensional(x_dim) / self.R_n_typ

    def R_p(self, x):
        """
        Dimensionless positive particle radius as a function of dimensionless
        position x
        """
        x_dim = x * self.L_x
        return self.R_p_dimensional(x_dim) / self.R_p_typ

    def c_n_init(self, x):
        """
        Dimensionless initial concentration as a function of dimensionless position x.
<<<<<<< HEAD
        >>>>>>> develop
=======
>>>>>>> 05c091dc
        """
        return self.c_n_init_dimensional(x) / self.c_n_max

    def c_p_init(self, x):
        """
        Dimensionless initial concentration as a function of dimensionless position x.
        """
        return self.c_p_init_dimensional(x) / self.c_p_max

    def rho(self, T):
        """Dimensionless effective volumetric heat capacity"""
        return (
            self.rho_cn(T) * self.l_cn
            + self.rho_n(T) * self.l_n
            + self.rho_s(T) * self.l_s
            + self.rho_p(T) * self.l_p
            + self.rho_cp(T) * self.l_cp
        ) / self.l

    def _set_input_current(self):
        """Set the input current"""

        self.dimensional_current_with_time = pybamm.FunctionParameter(
            "Current function [A]", {"Time [s]": pybamm.t * self.timescale}
        )
        self.dimensional_current_density_with_time = (
            self.dimensional_current_with_time
            / (self.n_electrodes_parallel * self.geo.A_cc)
        )
        self.current_with_time = (
            self.dimensional_current_with_time
            / self.I_typ
            * pybamm.Function(np.sign, self.I_typ)
        )

    def t_n_change(self, sto):
        """
        Dimentionless volume change for the negative electrode;
        sto should be R-averaged
        """
        return pybamm.FunctionParameter(
            "Negative electrode volume change", {"Particle stoichiometry": sto}
        )

    def t_p_change(self, sto):
        """
        Dimentionless volume change for the positive electrode;
        sto should be R-averaged
        """
        return pybamm.FunctionParameter(
            "Positive electrode volume change", {"Particle stoichiometry": sto}
        )

    def k_cr_p(self, T):
        """
        Dimentionless cracking rate for the positive electrode;
        """
        T_dim = self.Delta_T * T + self.T_ref
        delta_k_cr = self.E_p ** self.m_cr_p * self.l_cr_p_0 ** (self.m_cr_p / 2 - 1)
        return (
            pybamm.FunctionParameter(
                "Positive electrode cracking rate", {"Temperature [K]": T_dim}
            )
            * delta_k_cr
        )

    def k_cr_n(self, T):
        """
        Dimentionless cracking rate for the negative electrode;
        """
        T_dim = self.Delta_T * T + self.T_ref
        delta_k_cr = self.E_n ** self.m_cr_n * self.l_cr_n_0 ** (self.m_cr_n / 2 - 1)
        return (
            pybamm.FunctionParameter(
                "Negative electrode cracking rate", {"Temperature [K]": T_dim}
            )
            * delta_k_cr
        )

    @property
    def options(self):
        return self._options

    @options.setter
    def options(self, extra_options):
        extra_options = extra_options or {}

        # Default options
        options = {"particle shape": "spherical", "particle cracking": "none"}

        # All model options get passed to the parameter class, so we just need
        # to update the options in the default options and ignore the rest
        for name, opt in extra_options.items():
            if name in options:
                options[name] = opt

        # Check the options are valid (this check also happens in 'BaseBatteryModel',
        # but we check here incase the parameter class is instantiated separetly
        # from the model)
        if options["particle shape"] not in ["spherical", "user"]:
            raise pybamm.OptionError(
                "particle shape '{}' not recognised".format(options["particle shape"])
            )

        if options["particle cracking"] not in [
            "none",
            "no cracking",
            "positive",
            "negative",
            "both",
        ]:
            raise pybamm.OptionError(
                "particle cracking '{}' not recognised".format(
                    options["particle cracking"]
                )
            )
        self._options = options<|MERGE_RESOLUTION|>--- conflicted
+++ resolved
@@ -415,11 +415,7 @@
         # add a term to ensure that the OCP goes to infinity at 0 and -infinity at 1
         # this will not affect the OCP for most values of sto
         # see #1435
-<<<<<<< HEAD
         u_ref = u_ref - 1e-6 * (1 / sto + 1 / (sto - 1))
-=======
-        u_ref -= 1e-6 * pybamm.log(sto / (1 - sto))
->>>>>>> 05c091dc
         return u_ref + (T - self.T_ref) * self.dUdT_n_dimensional(sto)
 
     def U_p_dimensional(self, sto, T):
@@ -429,11 +425,7 @@
         # add a term to ensure that the OCP goes to infinity at 0 and -infinity at 1
         # this will not affect the OCP for most values of sto
         # see #1435
-<<<<<<< HEAD
         u_ref = u_ref - 1e-6 * (1 / sto + 1 / (sto - 1))
-=======
-        u_ref -= 1e-6 * pybamm.log(sto / (1 - sto))
->>>>>>> 05c091dc
         return u_ref + (T - self.T_ref) * self.dUdT_p_dimensional(sto)
 
     def dUdT_n_dimensional(self, sto):
@@ -966,10 +958,6 @@
     def c_n_init(self, x):
         """
         Dimensionless initial concentration as a function of dimensionless position x.
-<<<<<<< HEAD
-        >>>>>>> develop
-=======
->>>>>>> 05c091dc
         """
         return self.c_n_init_dimensional(x) / self.c_n_max
 
