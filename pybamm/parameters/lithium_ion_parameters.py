#
# Standard parameters for lithium-ion battery models
#
import pybamm
from .base_parameters import BaseParameters


class LithiumIonParameters(BaseParameters):
    """
    Standard parameters for lithium-ion battery models

    Layout:
        1. Dimensional Parameters
        2. Dimensional Functions
        3. Scalings
        4. Dimensionless Parameters
        5. Dimensionless Functions
        6. Input Current

    Parameters
    ----------

    options : dict, optional
        A dictionary of options to be passed to the parameters. The options that
        can be set are listed below.

            * "particle shape" : str, optional
                Sets the model shape of the electrode particles. This is used to
                calculate the surface area to volume ratio. Can be "spherical"
                (default). TODO: implement "cylindrical" and "platelet".
            * "working electrode": str
                Which electrode(s) intercalates and which is counter. If "both"
                (default), the model is a standard battery. Otherwise can be "negative"
                or "positive" to indicate a half-cell model.

    """

    def __init__(self, options=None):
        self.options = options
        # Save whether the submodel is a half-cell submodel
        self.half_cell = self.options["working electrode"] != "both"

        # Get geometric, electrical and thermal parameters
        self.geo = pybamm.geometric_parameters
        self.elec = pybamm.electrical_parameters
        self.therm = pybamm.thermal_parameters

        # Set parameters and scales
        self._set_dimensional_parameters()
        self._set_scales()
        self._set_dimensionless_parameters()

        # Set input current
        self._set_input_current()

    def _set_dimensional_parameters(self):
        """Defines the dimensional parameters"""
        # Spatial variables
        r_n = pybamm.standard_spatial_vars.r_n * self.geo.R_n_typ
        r_p = pybamm.standard_spatial_vars.r_p * self.geo.R_p_typ
        x_n = pybamm.standard_spatial_vars.x_n * self.geo.L_x
        x_s = pybamm.standard_spatial_vars.x_s * self.geo.L_x
        x_p = pybamm.standard_spatial_vars.x_p * self.geo.L_x

        # Physical constants
        self.R = pybamm.constants.R
        self.F = pybamm.constants.F
        self.T_ref = self.therm.T_ref

        # Macroscale geometry
        self.L_cn = self.geo.L_cn
        self.L_n = self.geo.L_n
        self.L_s = self.geo.L_s
        self.L_p = self.geo.L_p
        self.L_cp = self.geo.L_cp
        self.L_x = self.geo.L_x
        self.L = self.geo.L
        self.L_y = self.geo.L_y
        self.L_z = self.geo.L_z
        self.r_inner_dimensional = self.geo.r_inner_dimensional
        self.r_outer_dimensional = self.geo.r_outer_dimensional
        self.A_cc = self.geo.A_cc
        self.A_cooling = self.geo.A_cooling
        self.V_cell = self.geo.V_cell

        # Tab geometry (for pouch cells)
        self.L_tab_n = self.geo.L_tab_n
        self.Centre_y_tab_n = self.geo.Centre_y_tab_n
        self.Centre_z_tab_n = self.geo.Centre_z_tab_n
        self.L_tab_p = self.geo.L_tab_p
        self.Centre_y_tab_p = self.geo.Centre_y_tab_p
        self.Centre_z_tab_p = self.geo.Centre_z_tab_p
        self.A_tab_n = self.geo.A_tab_n
        self.A_tab_p = self.geo.A_tab_p

        # Electrical
        self.I_typ = self.elec.I_typ
        self.Q = self.elec.Q
        self.C_rate = self.elec.C_rate
        self.n_electrodes_parallel = self.elec.n_electrodes_parallel
        self.n_cells = self.elec.n_cells
        self.i_typ = self.elec.i_typ
        self.voltage_low_cut_dimensional = self.elec.voltage_low_cut_dimensional
        self.voltage_high_cut_dimensional = self.elec.voltage_high_cut_dimensional

        # Electrolyte properties
        self.c_e_typ = pybamm.Parameter("Typical electrolyte concentration [mol.m-3]")

        # Electrode properties
        self.c_n_max = pybamm.Parameter(
            "Maximum concentration in negative electrode [mol.m-3]"
        )
        self.c_p_max = pybamm.Parameter(
            "Maximum concentration in positive electrode [mol.m-3]"
        )
        self.sigma_cn_dimensional = pybamm.Parameter(
            "Negative current collector conductivity [S.m-1]"
        )
        self.sigma_cp_dimensional = pybamm.Parameter(
            "Positive current collector conductivity [S.m-1]"
        )

        # Microscale geometry
        # Note: the surface area to volume ratio is defined later with the function
        # parameters. The particle size as a function of through-cell position is
        # already defined in geometric_parameters.py
        self.R_n_dimensional = self.geo.R_n_dimensional
        self.R_p_dimensional = self.geo.R_p_dimensional

        self.epsilon_n_init = pybamm.FunctionParameter(
            "Negative electrode porosity", {"Through-cell distance (x_n) [m]": x_n}
        )
        self.epsilon_s_init = pybamm.FunctionParameter(
            "Separator porosity", {"Through-cell distance (x_s) [m]": x_s}
        )
        self.epsilon_p_init = pybamm.FunctionParameter(
            "Positive electrode porosity", {"Through-cell distance (x_p) [m]": x_p}
        )

        if self.half_cell:
            self.epsilon_init = pybamm.concatenation(
                self.epsilon_s_init, self.epsilon_p_init
            )
        else:
            self.epsilon_init = pybamm.concatenation(
                self.epsilon_n_init, self.epsilon_s_init, self.epsilon_p_init
            )

        self.b_e_n = self.geo.b_e_n
        self.b_e_s = self.geo.b_e_s
        self.b_e_p = self.geo.b_e_p
        self.b_s_n = self.geo.b_s_n
        self.b_s_p = self.geo.b_s_p

        # Particle-size distribution parameters
        self.R_min_n_dim = self.geo.R_min_n_dim
        self.R_min_p_dim = self.geo.R_min_p_dim
        self.R_max_n_dim = self.geo.R_max_n_dim
        self.R_max_p_dim = self.geo.R_max_p_dim
        self.sd_a_n_dim = self.geo.sd_a_n_dim
        self.sd_a_p_dim = self.geo.sd_a_p_dim
        self.f_a_dist_n_dimensional = self.geo.f_a_dist_n_dimensional
        self.f_a_dist_p_dimensional = self.geo.f_a_dist_p_dimensional

        # Electrochemical reactions
        self.ne_n = pybamm.Parameter("Negative electrode electrons in reaction")
        self.ne_p = pybamm.Parameter("Positive electrode electrons in reaction")
        self.C_dl_n_dimensional = pybamm.Parameter(
            "Negative electrode double-layer capacity [F.m-2]"
        )
        self.C_dl_p_dimensional = pybamm.Parameter(
            "Positive electrode double-layer capacity [F.m-2]"
        )

        # SEI parameters
        self.V_bar_inner_dimensional = pybamm.Parameter(
            "Inner SEI partial molar volume [m3.mol-1]"
        )
        self.V_bar_outer_dimensional = pybamm.Parameter(
            "Outer SEI partial molar volume [m3.mol-1]"
        )

        self.m_sei_dimensional = pybamm.Parameter(
            "SEI reaction exchange current density [A.m-2]"
        )

        self.R_sei_dimensional = pybamm.Parameter("SEI resistivity [Ohm.m]")
        self.D_sol_dimensional = pybamm.Parameter(
            "Outer SEI solvent diffusivity [m2.s-1]"
        )
        self.c_sol_dimensional = pybamm.Parameter(
            "Bulk solvent concentration [mol.m-3]"
        )
        self.m_ratio = pybamm.Parameter(
            "Ratio of inner and outer SEI exchange current densities"
        )
        self.U_inner_dimensional = pybamm.Parameter(
            "Inner SEI open-circuit potential [V]"
        )
        self.U_outer_dimensional = pybamm.Parameter(
            "Outer SEI open-circuit potential [V]"
        )
        self.kappa_inner_dimensional = pybamm.Parameter(
            "Inner SEI electron conductivity [S.m-1]"
        )
        self.D_li_dimensional = pybamm.Parameter(
            "Inner SEI lithium interstitial diffusivity [m2.s-1]"
        )
        self.c_li_0_dimensional = pybamm.Parameter(
            "Lithium interstitial reference concentration [mol.m-3]"
        )
        self.L_inner_0_dim = pybamm.Parameter("Initial inner SEI thickness [m]")
        self.L_outer_0_dim = pybamm.Parameter("Initial outer SEI thickness [m]")
        self.L_sei_0_dim = self.L_inner_0_dim + self.L_outer_0_dim

        # EC reaction
        self.c_ec_0_dim = pybamm.Parameter(
            "EC initial concentration in electrolyte [mol.m-3]"
        )
        self.D_ec_dim = pybamm.Parameter("EC diffusivity [m2.s-1]")
        self.k_sei_dim = pybamm.Parameter("SEI kinetic rate constant [m.s-1]")
        self.U_sei_dim = pybamm.Parameter("SEI open-circuit potential [V]")

        # Li plating parameters
        self.V_bar_plated_Li = pybamm.Parameter(
            "Lithium metal partial molar volume [m3.mol-1]"
        )
        self.c_plated_Li_0_dim = pybamm.Parameter(
            "Initial plated lithium concentration [mol.m-3]"
        )

        # Initial conditions
        # Note: the initial concentration in the electrodes can be set as a function
        # of through-cell position, so is defined later as a function
        self.c_e_init_dimensional = pybamm.Parameter(
            "Initial concentration in electrolyte [mol.m-3]"
        )

        # Mechanical parameters
        self.nu_n = pybamm.Parameter("Negative electrode Poisson's ratio")
        self.nu_p = pybamm.Parameter("Positive electrode Poisson's ratio")
        self.E_n = pybamm.Parameter("Negative electrode Young's modulus [Pa]")
        self.E_p = pybamm.Parameter("Positive electrode Young's modulus [Pa]")
        self.c_n_0_dim = pybamm.Parameter(
            "Negative electrode reference concentration for free of deformation "
            "[mol.m-3]"
        )
        self.c_p_0_dim = pybamm.Parameter(
            "Positive electrode reference concentration for free of deformation "
            "[mol.m-3]"
        )
        self.Omega_n = pybamm.Parameter(
            "Negative electrode partial molar volume [m3.mol-1]"
        )
        self.Omega_p = pybamm.Parameter(
            "Positive electrode partial molar volume [m3.mol-1]"
        )
        self.l_cr_n_0 = pybamm.Parameter("Negative electrode initial crack length [m]")
        self.l_cr_p_0 = pybamm.Parameter("Positive electrode initial crack length [m]")
        self.w_cr = pybamm.Parameter("Negative electrode initial crack width [m]")
        self.rho_cr_n_dim = pybamm.Parameter(
            "Negative electrode number of cracks per unit area [m-2]"
        )
        self.rho_cr_p_dim = pybamm.Parameter(
            "Positive electrode number of cracks per unit area [m-2]"
        )
        self.b_cr_n = pybamm.Parameter("Negative electrode Paris' law constant b")
        self.b_cr_p = pybamm.Parameter("Positive electrode Paris' law constant b")
        self.m_cr_n = pybamm.Parameter("Negative electrode Paris' law constant m")
        self.m_cr_p = pybamm.Parameter("Positive electrode Paris' law constant m")
        self.Eac_cr_n = pybamm.Parameter(
            "Negative electrode activation energy for cracking rate [kJ.mol-1]"
        )  # noqa
        self.Eac_cr_p = pybamm.Parameter(
            "Positive electrode activation energy for cracking rate [kJ.mol-1]"
        )  # noqa
        # intermediate variables  [K*m^3/mol]
        self.theta_n_dim = (
            (self.Omega_n / self.R) * 2 * self.Omega_n * self.E_n / 9 / (1 - self.nu_n)
        )
        self.theta_p_dim = (
            (self.Omega_p / self.R) * 2 * self.Omega_p * self.E_p / 9 / (1 - self.nu_p)
        )
        self.alpha_T_cell_dim = pybamm.Parameter(
            "Cell thermal expansion coefficient [m.K-1]"
        )

        # Total lithium
        c_e_av_init = pybamm.x_average(self.epsilon_init) * self.c_e_typ
        self.n_Li_e_init = c_e_av_init * self.L_x * self.A_cc

        if self.options["working electrode"] == "both":
            self.epsilon_s_n = pybamm.FunctionParameter(
                "Negative electrode active material volume fraction",
                {"Through-cell distance (x_n) [m]": x_n},
            )
            self.epsilon_inactive_n = 1 - self.epsilon_n_init - self.epsilon_s_n
            self.c_n_init = (
                pybamm.FunctionParameter(
                    "Initial concentration in negative electrode [mol.m-3]",
                    {
                        "Radial distance (r_n) [m]": r_n,
                        "Through-cell distance (x_n) [m]": pybamm.PrimaryBroadcast(
                            x_n, "negative particle"
                        ),
                    },
                )
                / self.c_n_max
            )
            c_n_init_av = pybamm.xyz_average(
                self.epsilon_s_n * pybamm.r_average(self.c_n_init)
            )
            self.n_Li_n_init = c_n_init_av * self.c_n_max * self.L_n * self.A_cc

            eps_s_n_av = pybamm.xyz_average(self.epsilon_s_n)
            self.neg_elec_loading = eps_s_n_av * self.L_n * self.c_n_max * self.F / 3600
            self.C_n_init = self.neg_elec_loading * self.A_cc
        else:
            self.n_Li_n_init = pybamm.Scalar(0)

        self.epsilon_s_p = pybamm.FunctionParameter(
            "Positive electrode active material volume fraction",
            {"Through-cell distance (x_p) [m]": x_p},
        )
        self.c_p_init = (
            pybamm.FunctionParameter(
                "Initial concentration in positive electrode [mol.m-3]",
                {
                    "Radial distance (r_p) [m]": r_p,
                    "Through-cell distance (x_p) [m]": pybamm.PrimaryBroadcast(
                        x_p, "positive particle"
                    ),
                },
            )
            / self.c_p_max
        )
        c_p_init_av = pybamm.xyz_average(
            self.epsilon_s_p * pybamm.r_average(self.c_p_init)
        )
        self.n_Li_p_init = c_p_init_av * self.c_p_max * self.L_p * self.A_cc

        self.n_Li_particles_init = self.n_Li_n_init + self.n_Li_p_init
        self.n_Li_init = self.n_Li_particles_init + self.n_Li_e_init

        self.epsilon_inactive_s = 1 - self.epsilon_s_init
        self.epsilon_inactive_p = 1 - self.epsilon_p_init - self.epsilon_s_p

        eps_s_p_av = pybamm.xyz_average(self.epsilon_s_p)
        self.pos_elec_loading = eps_s_p_av * self.L_p * self.c_p_max * self.F / 3600
        self.C_p_init = self.pos_elec_loading * self.A_cc

        # Loss of active material parameters
        self.m_LAM_n = pybamm.Parameter(
            "Negative electrode LAM constant exponential term"
        )
        self.beta_LAM_n_dimensional = pybamm.Parameter(
            "Negative electrode LAM constant proportional term [s-1]"
        )
        self.stress_critical_n_dim = pybamm.Parameter(
            "Negative electrode critical stress [Pa]"
        )
        self.m_LAM_p = pybamm.Parameter(
            "Positive electrode LAM constant exponential term"
        )
        self.beta_LAM_p_dimensional = pybamm.Parameter(
            "Positive electrode LAM constant proportional term [s-1]"
        )
        self.stress_critical_p_dim = pybamm.Parameter(
            "Positive electrode critical stress [Pa]"
        )
        self.beta_LAM_sei_n_dimensional = pybamm.Parameter(
            "Negative electrode reaction-driven LAM factor [m3.mol-1]"
        )
        self.beta_LAM_sei_p_dimensional = pybamm.Parameter(
            "Positive electrode reaction-driven LAM factor [m3.mol-1]"
        )

<<<<<<< HEAD
        # Reference OCP based on initial concentration
        self.T_init = self.therm.T_init
        if self.options["working electrode"] == "both":
            self.U_n_ref = self.U_n_dimensional(c_n_init_av, self.T_ref)
            self.U_n_init_dim = self.U_n_dimensional(c_n_init_av, self.T_init)
        else:
            self.U_n_ref = pybamm.Scalar(0)
            self.U_n_init_dim = pybamm.Scalar(0)
        self.U_p_ref = self.U_p_dimensional(c_p_init_av, self.T_ref)

        self.ocv_ref = self.U_p_ref - self.U_n_ref
        self.U_p_init_dim = self.U_p_dimensional(c_p_init_av, self.T_init)
        self.ocv_init_dim = self.U_p_init_dim - self.U_n_init_dim

=======
>>>>>>> 5a359105
        # utilisation parameters
        self.u_n_init = pybamm.Parameter(
            "Initial negative electrode interface utilisation"
        )
        self.u_p_init = pybamm.Parameter(
            "Initial positive electrode interface utilisation"
        )
        self.beta_utilisation_n_dimensional = pybamm.Parameter(
            "Negative electrode current-driven interface utilisation factor [m3.mol-1]"
        )
        self.beta_utilisation_p_dimensional = pybamm.Parameter(
            "Positive electrode current-driven interface utilisation factor [m3.mol-1]"
        )

    def sigma_n_dimensional(self, T):
        """Dimensional electrical conductivity in negative electrode"""
        inputs = {"Temperature [K]": T}
        return pybamm.FunctionParameter(
            "Negative electrode conductivity [S.m-1]", inputs
        )

    def sigma_p_dimensional(self, T):
        """Dimensional electrical conductivity in positive electrode"""
        inputs = {"Temperature [K]": T}
        return pybamm.FunctionParameter(
            "Positive electrode conductivity [S.m-1]", inputs
        )

    def D_e_dimensional(self, c_e, T):
        """Dimensional diffusivity in electrolyte"""
        inputs = {"Electrolyte concentration [mol.m-3]": c_e, "Temperature [K]": T}
        return pybamm.FunctionParameter("Electrolyte diffusivity [m2.s-1]", inputs)

    def kappa_e_dimensional(self, c_e, T):
        """Dimensional electrolyte conductivity"""
        inputs = {"Electrolyte concentration [mol.m-3]": c_e, "Temperature [K]": T}
        return pybamm.FunctionParameter("Electrolyte conductivity [S.m-1]", inputs)

    def D_n_dimensional(self, sto, T):
        """Dimensional diffusivity in negative particle. Note this is defined as a
        function of stochiometry"""
        inputs = {"Negative particle stoichiometry": sto, "Temperature [K]": T}
        return pybamm.FunctionParameter(
            "Negative electrode diffusivity [m2.s-1]", inputs
        )

    def D_p_dimensional(self, sto, T):
        """Dimensional diffusivity in positive particle. Note this is defined as a
        function of stochiometry"""
        inputs = {"Positive particle stoichiometry": sto, "Temperature [K]": T}
        return pybamm.FunctionParameter(
            "Positive electrode diffusivity [m2.s-1]", inputs
        )

    def j0_n_dimensional(self, c_e, c_s_surf, T):
        """Dimensional negative exchange-current density [A.m-2]"""
        inputs = {
            "Electrolyte concentration [mol.m-3]": c_e,
            "Negative particle surface concentration [mol.m-3]": c_s_surf,
            "Temperature [K]": T,
        }
        return pybamm.FunctionParameter(
            "Negative electrode exchange-current density [A.m-2]", inputs
        )

    def j0_p_dimensional(self, c_e, c_s_surf, T):
        """Dimensional negative exchange-current density [A.m-2]"""
        inputs = {
            "Electrolyte concentration [mol.m-3]": c_e,
            "Positive particle surface concentration [mol.m-3]": c_s_surf,
            "Temperature [K]": T,
        }
        return pybamm.FunctionParameter(
            "Positive electrode exchange-current density [A.m-2]", inputs
        )

    def j0_stripping_dimensional(self, c_e, c_Li, T):
        """Dimensional exchange-current density for stripping [A.m-2]"""
        inputs = {
            "Electrolyte concentration [mol.m-3]": c_e,
            "Plated lithium concentration [mol.m-3]": c_Li,
            "Temperature [K]": T,
        }
        return pybamm.FunctionParameter(
            "Exchange-current density for stripping [A.m-2]", inputs
        )

    def j0_plating_dimensional(self, c_e, c_Li, T):
        """Dimensional exchange-current density for plating [A.m-2]"""
        inputs = {
            "Electrolyte concentration [mol.m-3]": c_e,
            "Plated lithium concentration [mol.m-3]": c_Li,
            "Temperature [K]": T,
        }
        return pybamm.FunctionParameter(
            "Exchange-current density for plating [A.m-2]", inputs
        )

    def U_n_dimensional(self, sto, T):
        """Dimensional open-circuit potential in the negative electrode [V]"""
        inputs = {"Negative particle stoichiometry": sto}
        u_ref = pybamm.FunctionParameter("Negative electrode OCP [V]", inputs)
        # add a term to ensure that the OCP goes to infinity at 0 and -infinity at 1
        # this will not affect the OCP for most values of sto
        # see #1435
        u_ref = u_ref + 1e-6 * (1 / sto + 1 / (sto - 1))
        dudt_n_dim_func = self.dUdT_n_dimensional(sto)
        dudt_n_dim_func.print_name = r"\frac{dU}{dT_n}"
        return u_ref + (T - self.T_ref) * dudt_n_dim_func

    def U_p_dimensional(self, sto, T):
        """Dimensional open-circuit potential in the positive electrode [V]"""
        inputs = {"Positive particle stoichiometry": sto}
        u_ref = pybamm.FunctionParameter("Positive electrode OCP [V]", inputs)
        # add a term to ensure that the OCP goes to infinity at 0 and -infinity at 1
        # this will not affect the OCP for most values of sto
        # see #1435
        u_ref = u_ref + 1e-6 * (1 / sto + 1 / (sto - 1))
        dudt_p_dim_func = self.dUdT_p_dimensional(sto)
        dudt_p_dim_func.print_name = r"\frac{dU}{dT_p}"
        return u_ref + (T - self.T_ref) * dudt_p_dim_func

    def dUdT_n_dimensional(self, sto):
        """
        Dimensional entropic change of the negative electrode open-circuit
        potential [V.K-1]
        """
        inputs = {"Negative particle stoichiometry": sto}
        return pybamm.FunctionParameter(
            "Negative electrode OCP entropic change [V.K-1]", inputs
        )

    def dUdT_p_dimensional(self, sto):
        """
        Dimensional entropic change of the positive electrode open-circuit
        potential [V.K-1]
        """
        inputs = {"Positive particle stoichiometry": sto}
        return pybamm.FunctionParameter(
            "Positive electrode OCP entropic change [V.K-1]", inputs
        )

    def _set_scales(self):
        """Define the scales used in the non-dimensionalisation scheme"""

        # Microscale
        self.R_n_typ = self.geo.R_n_typ
        self.R_p_typ = self.geo.R_p_typ
        if self.options["particle shape"] == "spherical":
            if self.half_cell:
                self.a_n_typ = pybamm.Scalar(1)
            else:
<<<<<<< HEAD
                self.a_n_typ = 3 * pybamm.xyz_average(self.epsilon_s_n) / self.R_n_typ
            self.a_p_typ = 3 * pybamm.xyz_average(self.epsilon_s_p) / self.R_p_typ
=======
                self.a_n_typ = 3 * self.epsilon_s_n(0) / self.R_n_typ
            self.a_p_typ = 3 * self.epsilon_s_p(1) / self.R_p_typ
>>>>>>> 5a359105

        # Concentration
        self.electrolyte_concentration_scale = self.c_e_typ
        self.negative_particle_concentration_scale = self.c_n_max
        self.positive_particle_concentration_scale = self.c_p_max

        # Electrical
        self.potential_scale = self.R * self.T_ref / self.F
        self.current_scale = self.i_typ
        self.current_scale.print_name = "I_typ"
        # Scale for interfacial current density in A/m2
        if self.options["working electrode"] == "both":
            # porous electrode
            self.j_scale_n = self.i_typ / (self.a_n_typ * self.L_x)
        else:
            # metal electrode (boundary condition between negative and separator)
            self.j_scale_n = self.i_typ
        self.j_scale_p = self.i_typ / (self.a_p_typ * self.L_x)

        # Reference exchange-current density
        self.j0_n_ref_dimensional = (
            self.j0_n_dimensional(self.c_e_typ, self.c_n_max / 2, self.T_ref) * 2
        )
        self.j0_p_ref_dimensional = (
            self.j0_p_dimensional(self.c_e_typ, self.c_p_max / 2, self.T_ref) * 2
        )

        # Thermal
        self.Delta_T = self.therm.Delta_T

        # Velocity scale
        self.velocity_scale = pybamm.Scalar(1)

        # Discharge timescale
        if self.options["working electrode"] == "positive":
            self.c_max = self.c_p_max
        else:
            self.c_max = self.c_n_max
        self.tau_discharge = self.F * self.c_max * self.L_x / self.i_typ

        # Reaction timescales
        self.tau_r_n = (
            self.F * self.c_n_max / (self.j0_n_ref_dimensional * self.a_n_typ)
        )
        self.tau_r_p = (
            self.F * self.c_p_max / (self.j0_p_ref_dimensional * self.a_p_typ)
        )

        # Electrolyte diffusion timescale
        self.D_e_typ = self.D_e_dimensional(self.c_e_typ, self.T_ref)
        self.tau_diffusion_e = self.L_x ** 2 / self.D_e_typ

        # Particle diffusion timescales
        self.D_n_typ_dim = self.D_n_dimensional(pybamm.Scalar(1), self.T_ref)
        self.D_p_typ_dim = self.D_p_dimensional(pybamm.Scalar(1), self.T_ref)

        self.tau_diffusion_n = self.R_n_typ ** 2 / self.D_n_typ_dim
        self.tau_diffusion_p = self.R_p_typ ** 2 / self.D_p_typ_dim

        # Thermal diffusion timescale
        self.tau_th_yz = self.therm.tau_th_yz

        # Choose discharge timescale
        self.timescale = self.tau_discharge

    def _set_dimensionless_parameters(self):
        """Defines the dimensionless parameters"""

        # Timescale ratios
        self.C_n = self.tau_diffusion_n / self.timescale
        self.C_p = self.tau_diffusion_p / self.timescale
        self.C_e = self.tau_diffusion_e / self.timescale
        self.C_r_n = self.tau_r_n / self.timescale
        self.C_r_p = self.tau_r_p / self.timescale
        self.C_th = self.tau_th_yz / self.timescale

        # Concentration ratios
        self.gamma_e = self.c_e_typ / self.c_max
        self.gamma_p = self.c_p_max / self.c_max

        # Macroscale Geometry
        self.l_cn = self.geo.l_cn
        self.l_n = self.geo.l_n
        self.l_s = self.geo.l_s
        self.l_p = self.geo.l_p
        self.l_cp = self.geo.l_cp
        self.l_x = self.geo.l_x
        self.l_y = self.geo.l_y
        self.l_z = self.geo.l_z
        self.r_inner = self.geo.r_inner
        self.r_outer = self.geo.r_outer
        self.a_cc = self.geo.a_cc
        self.a_cooling = self.geo.a_cooling
        self.v_cell = self.geo.v_cell
        self.l = self.geo.l
        self.delta = self.geo.delta

        # Tab geometry (for pouch cells)
        self.l_tab_n = self.geo.l_tab_n
        self.centre_y_tab_n = self.geo.centre_y_tab_n
        self.centre_z_tab_n = self.geo.centre_z_tab_n
        self.l_tab_p = self.geo.l_tab_p
        self.centre_y_tab_p = self.geo.centre_y_tab_p
        self.centre_z_tab_p = self.geo.centre_z_tab_p

        # Microscale geometry
        self.R_n = self.geo.R_n
        self.R_p = self.geo.R_p
        self.a_R_n = self.a_n_typ * self.R_n_typ
        self.a_R_p = self.a_p_typ * self.R_p_typ

        # Particle-size distribution geometry
        self.R_min_n = self.geo.R_min_n
        self.R_min_p = self.geo.R_min_p
        self.R_max_n = self.geo.R_max_n
        self.R_max_p = self.geo.R_max_p
        self.sd_a_n = self.geo.sd_a_n
        self.sd_a_p = self.geo.sd_a_p
        self.f_a_dist_n = self.geo.f_a_dist_n
        self.f_a_dist_p = self.geo.f_a_dist_p

        # Electrode Properties
        self.sigma_cn = (
            self.sigma_cn_dimensional * self.potential_scale / self.i_typ / self.L_x
        )
        self.sigma_cp = (
            self.sigma_cp_dimensional * self.potential_scale / self.i_typ / self.L_x
        )
        self.sigma_cn_prime = self.sigma_cn * self.delta ** 2
        self.sigma_cp_prime = self.sigma_cp * self.delta ** 2
        self.sigma_cn_dbl_prime = self.sigma_cn_prime * self.delta
        self.sigma_cp_dbl_prime = self.sigma_cp_prime * self.delta

        # Electrolyte Properties
        self.beta_surf = pybamm.Scalar(0)
        self.beta_surf_n = pybamm.Scalar(0)
        self.beta_surf_p = pybamm.Scalar(0)

        # Electrochemical Reactions
        self.C_dl_n = (
            self.C_dl_n_dimensional
            * self.potential_scale
            / self.j_scale_n
            / self.timescale
        )
        self.C_dl_p = (
            self.C_dl_p_dimensional
            * self.potential_scale
            / self.j_scale_p
            / self.timescale
        )

        # Electrical
        self.voltage_low_cut = (
            self.voltage_low_cut_dimensional - (self.U_p_ref - self.U_n_ref)
        ) / self.potential_scale
        self.voltage_high_cut = (
            self.voltage_high_cut_dimensional - (self.U_p_ref - self.U_n_ref)
        ) / self.potential_scale

        # Thermal
        self.rho_cn = self.therm.rho_cn
        self.rho_n = self.therm.rho_n
        self.rho_s = self.therm.rho_s
        self.rho_p = self.therm.rho_p
        self.rho_cp = self.therm.rho_cp

        self.lambda_cn = self.therm.lambda_cn
        self.lambda_n = self.therm.lambda_n
        self.lambda_s = self.therm.lambda_s
        self.lambda_p = self.therm.lambda_p
        self.lambda_cp = self.therm.lambda_cp

        self.Theta = self.therm.Theta

        self.h_edge = self.therm.h_edge
        self.h_tab_n = self.therm.h_tab_n
        self.h_tab_p = self.therm.h_tab_p
        self.h_cn = self.therm.h_cn
        self.h_cp = self.therm.h_cp
        self.h_total = self.therm.h_total

        self.B = (
            self.i_typ
            * self.R
            * self.T_ref
            * self.tau_th_yz
            / (self.therm.rho_eff_dim(self.T_ref) * self.F * self.Delta_T * self.L_x)
        )

        self.T_amb_dim = self.therm.T_amb_dim
        self.T_amb = self.therm.T_amb

        # SEI parameters
        self.C_sei_reaction = (self.j_scale_n / self.m_sei_dimensional) * pybamm.exp(
            -(self.F * self.U_n_ref / (2 * self.R * self.T_ref))
        )

        self.C_sei_solvent = (
            self.j_scale_n
            * self.L_sei_0_dim
            / (self.c_sol_dimensional * self.F * self.D_sol_dimensional)
        )

        self.C_sei_electron = (
            self.j_scale_n
            * self.F
            * self.L_sei_0_dim
            / (self.kappa_inner_dimensional * self.R * self.T_ref)
        )

        self.C_sei_inter = (
            self.j_scale_n
            * self.L_sei_0_dim
            / (self.D_li_dimensional * self.c_li_0_dimensional * self.F)
        )

        self.U_inner_electron = self.F * self.U_inner_dimensional / self.R / self.T_ref

        self.R_sei = (
            self.F
            * self.j_scale_n
            * self.R_sei_dimensional
            * self.L_sei_0_dim
            / self.R
            / self.T_ref
        )

        self.v_bar = self.V_bar_outer_dimensional / self.V_bar_inner_dimensional
        self.c_sei_scale = (
            self.L_sei_0_dim * self.a_n_typ / self.V_bar_inner_dimensional
        )
        self.c_sei_outer_scale = (
            self.L_sei_0_dim * self.a_n_typ / self.V_bar_outer_dimensional
        )

        self.L_inner_0 = self.L_inner_0_dim / self.L_sei_0_dim
        self.L_outer_0 = self.L_outer_0_dim / self.L_sei_0_dim

        # ratio of SEI reaction scale to intercalation reaction
        self.Gamma_SEI = (
            self.V_bar_inner_dimensional * self.j_scale_n * self.timescale
        ) / (self.F * self.L_sei_0_dim)

        # EC reaction
        self.C_ec = (
            self.L_sei_0_dim
            * self.j_scale_n
            / (self.F * self.c_ec_0_dim * self.D_ec_dim)
        )
        self.C_sei_ec = (
            self.F
            * self.k_sei_dim
            * self.c_ec_0_dim
            / self.j_scale_n
            * (
                pybamm.exp(
                    -(
                        self.F
                        * (self.U_n_ref - self.U_sei_dim)
                        / (2 * self.R * self.T_ref)
                    )
                )
            )
        )
        self.beta_sei = self.a_n_typ * self.L_sei_0_dim * self.Gamma_SEI
        self.c_sei_init = self.c_ec_0_dim / self.c_sei_outer_scale

        # lithium plating parameters
        self.c_Li_typ = pybamm.Parameter(
            "Typical plated lithium concentration [mol.m-3]"
        )
        self.c_plated_Li_0 = self.c_plated_Li_0_dim / self.c_Li_typ

        # ratio of lithium plating reaction scaled to intercalation reaction
        self.Gamma_plating = (self.a_n_typ * self.j_scale_n * self.timescale) / (
            self.F * self.c_Li_typ
        )

        self.beta_plating = self.Gamma_plating * self.V_bar_plated_Li * self.c_Li_typ

        # Initial conditions
        self.c_e_init = self.c_e_init_dimensional / self.c_e_typ

        if self.options["working electrode"] == "both":
            self.U_n_init = (self.U_n_init_dim - self.U_n_ref) / self.potential_scale
        else:
            self.U_n_init = pybamm.Scalar(0)
        self.U_p_init = (self.U_p_init_dim - self.U_p_ref) / self.potential_scale
        self.ocv_init = (self.ocv_init_dim - self.ocv_ref) / self.potential_scale

        # Dimensionless mechanical parameters
        self.rho_cr_n = self.rho_cr_n_dim * self.l_cr_n_0 * self.w_cr
        self.rho_cr_p = self.rho_cr_p_dim * self.l_cr_p_0 * self.w_cr
        self.theta_p = self.theta_p_dim * self.c_p_max / self.T_ref
        self.theta_n = self.theta_n_dim * self.c_n_max / self.T_ref
        self.c_p_0 = self.c_p_0_dim / self.c_p_max
        self.c_n_0 = self.c_n_0_dim / self.c_n_max
        self.t0_cr = 3600 / self.C_rate / self.timescale
        self.beta_LAM_n = self.beta_LAM_n_dimensional * self.timescale
        self.beta_LAM_p = self.beta_LAM_p_dimensional * self.timescale
        # normalised typical time for one cycle
        self.stress_critical_n = self.stress_critical_n_dim / self.E_n
        self.stress_critical_p = self.stress_critical_p_dim / self.E_p
        # Reaction-driven LAM parameters
        self.beta_LAM_sei_n = (
            self.beta_LAM_sei_n_dimensional
            * self.a_n_typ
            * self.j_scale_n
            * self.timescale
        ) / self.F
        self.beta_LAM_sei_p = (
            self.beta_LAM_sei_p_dimensional
            * self.a_p_typ
            * self.j_scale_p
            * self.timescale
        ) / self.F
        # Utilisation factors
        self.beta_utilisation_n = (
            self.beta_utilisation_n_dimensional
            * self.a_n_typ
            * self.j_scale_n
            * self.timescale
        ) / self.F
        self.beta_utilisation_p = (
            self.beta_utilisation_p_dimensional
            * self.a_p_typ
            * self.j_scale_p
            * self.timescale
        ) / self.F

    def sigma_n(self, T):
        """Dimensionless negative electrode electrical conductivity"""
        T_dim = self.Delta_T * T + self.T_ref
        return (
            self.sigma_n_dimensional(T_dim)
            * self.potential_scale
            / self.i_typ
            / self.L_x
        )

    def sigma_p(self, T):
        """Dimensionless positive electrode electrical conductivity"""
        T_dim = self.Delta_T * T + self.T_ref
        return (
            self.sigma_p_dimensional(T_dim)
            * self.potential_scale
            / self.i_typ
            / self.L_x
        )

    def sigma_n_prime(self, T):
        """Rescaled dimensionless negative electrode electrical conductivity"""
        return self.sigma_n(T) * self.delta

    def sigma_p_prime(self, T):
        """Rescaled dimensionless positive electrode electrical conductivity"""
        return self.sigma_p(T) * self.delta

    def chi(self, c_e, T):
        """
        Thermodynamic factor:
            (1-2*t_plus) is for Nernst-Planck,
            2*(1-t_plus) for Stefan-Maxwell,
        see Bizeray et al (2016) "Resolving a discrepancy ...".
        """
        return (2 * (1 - self.t_plus(c_e, T))) * (self.one_plus_dlnf_dlnc(c_e, T))

    def t_plus(self, c_e, T):
        """Cation transference number (dimensionless)"""
        inputs = {
            "Electrolyte concentration [mol.m-3]": c_e * self.c_e_typ,
            "Temperature [K]": self.Delta_T * T + self.T_ref,
        }
        return pybamm.FunctionParameter("Cation transference number", inputs)

    def one_plus_dlnf_dlnc(self, c_e, T):
        """Thermodynamic factor (dimensionless)"""
        inputs = {
            "Electrolyte concentration [mol.m-3]": c_e * self.c_e_typ,
            "Temperature [K]": self.Delta_T * T + self.T_ref,
        }
        return pybamm.FunctionParameter("1 + dlnf/dlnc", inputs)

    def D_e(self, c_e, T):
        """Dimensionless electrolyte diffusivity"""
        c_e_dimensional = c_e * self.c_e_typ
        T_dim = self.Delta_T * T + self.T_ref
        return self.D_e_dimensional(c_e_dimensional, T_dim) / self.D_e_typ

    def kappa_e(self, c_e, T):
        """Dimensionless electrolyte conductivity"""
        c_e_dimensional = c_e * self.c_e_typ
        kappa_scale = self.F ** 2 * self.D_e_typ * self.c_e_typ / (self.R * self.T_ref)
        T_dim = self.Delta_T * T + self.T_ref
        return self.kappa_e_dimensional(c_e_dimensional, T_dim) / kappa_scale

    def D_n(self, c_s_n, T):
        """Dimensionless negative particle diffusivity"""
        sto = c_s_n
        T_dim = self.Delta_T * T + self.T_ref
        return self.D_n_dimensional(sto, T_dim) / self.D_n_typ_dim

    def D_p(self, c_s_p, T):
        """Dimensionless positive particle diffusivity"""
        sto = c_s_p
        T_dim = self.Delta_T * T + self.T_ref
        return self.D_p_dimensional(sto, T_dim) / self.D_p_typ_dim

    def j0_n(self, c_e, c_s_surf, T):
        """Dimensionless negative exchange-current density"""
        c_e_dim = c_e * self.c_e_typ
        c_s_surf_dim = c_s_surf * self.c_n_max
        T_dim = self.Delta_T * T + self.T_ref

        return (
            self.j0_n_dimensional(c_e_dim, c_s_surf_dim, T_dim)
            / self.j0_n_ref_dimensional
        )

    def j0_p(self, c_e, c_s_surf, T):
        """Dimensionless positive exchange-current density"""
        c_e_dim = c_e * self.c_e_typ
        c_s_surf_dim = c_s_surf * self.c_p_max
        T_dim = self.Delta_T * T + self.T_ref

        return (
            self.j0_p_dimensional(c_e_dim, c_s_surf_dim, T_dim)
            / self.j0_p_ref_dimensional
        )

    def j0_stripping(self, c_e, c_Li, T):
        """Dimensionless exchange-current density for stripping"""
        c_e_dim = c_e * self.c_e_typ
        c_Li_dim = c_Li * self.c_Li_typ
        T_dim = self.Delta_T * T + self.T_ref

        return self.j0_stripping_dimensional(c_e_dim, c_Li_dim, T_dim) / self.j_scale_n

    def j0_plating(self, c_e, c_Li, T):
        """Dimensionless reverse plating current"""
        c_e_dim = c_e * self.c_e_typ
        c_Li_dim = c_Li * self.c_Li_typ
        T_dim = self.Delta_T * T + self.T_ref

        return self.j0_plating_dimensional(c_e_dim, c_Li_dim, T_dim) / self.j_scale_n

    def U_n(self, c_s_n, T):
        """Dimensionless open-circuit potential in the negative electrode"""
        sto = c_s_n
        T_dim = self.Delta_T * T + self.T_ref
        return (self.U_n_dimensional(sto, T_dim) - self.U_n_ref) / self.potential_scale

    def U_p(self, c_s_p, T):
        """Dimensionless open-circuit potential in the positive electrode"""
        sto = c_s_p
        T_dim = self.Delta_T * T + self.T_ref
        return (self.U_p_dimensional(sto, T_dim) - self.U_p_ref) / self.potential_scale

    def dUdT_n(self, c_s_n):
        """Dimensionless entropic change in negative open-circuit potential"""
        sto = c_s_n
        return self.dUdT_n_dimensional(sto) * self.Delta_T / self.potential_scale

    def dUdT_p(self, c_s_p):
        """Dimensionless entropic change in positive open-circuit potential"""
        sto = c_s_p
        return self.dUdT_p_dimensional(sto) * self.Delta_T / self.potential_scale

    def rho(self, T):
        """Dimensionless effective volumetric heat capacity"""
        return (
            self.rho_cn(T) * self.l_cn
            + self.rho_n(T) * self.l_n
            + self.rho_s(T) * self.l_s
            + self.rho_p(T) * self.l_p
            + self.rho_cp(T) * self.l_cp
        ) / self.l

    def t_n_change(self, sto):
        """
        Dimensionless volume change for the negative electrode;
        sto should be R-averaged
        """
        return pybamm.FunctionParameter(
            "Negative electrode volume change", {"Particle stoichiometry": sto}
        )

    def t_p_change(self, sto):
        """
        Dimensionless volume change for the positive electrode;
        sto should be R-averaged
        """
        return pybamm.FunctionParameter(
            "Positive electrode volume change", {"Particle stoichiometry": sto}
        )

    def k_cr_p(self, T):
        """
        Dimensionless cracking rate for the positive electrode;
        """
        T_dim = self.Delta_T * T + self.T_ref
        delta_k_cr = self.E_p ** self.m_cr_p * self.l_cr_p_0 ** (self.m_cr_p / 2 - 1)
        return (
            pybamm.FunctionParameter(
                "Positive electrode cracking rate", {"Temperature [K]": T_dim}
            )
            * delta_k_cr
        )

    def k_cr_n(self, T):
        """
        Dimensionless cracking rate for the negative electrode;
        """
        T_dim = self.Delta_T * T + self.T_ref
        delta_k_cr = self.E_n ** self.m_cr_n * self.l_cr_n_0 ** (self.m_cr_n / 2 - 1)
        return (
            pybamm.FunctionParameter(
                "Negative electrode cracking rate", {"Temperature [K]": T_dim}
            )
            * delta_k_cr
        )

    def _set_input_current(self):
        """Set the input current"""

        self.dimensional_current_with_time = pybamm.FunctionParameter(
            "Current function [A]", {"Time [s]": pybamm.t * self.timescale}
        )
        self.dimensional_current_density_with_time = (
            self.dimensional_current_with_time
            / (self.n_electrodes_parallel * self.geo.A_cc)
        )
        self.current_with_time = (
            self.dimensional_current_with_time / self.I_typ * pybamm.sign(self.I_typ)
        )

    @property
    def options(self):
        return self._options

    @options.setter
    def options(self, extra_options):
        self._options = pybamm.BatteryModelOptions(extra_options)<|MERGE_RESOLUTION|>--- conflicted
+++ resolved
@@ -375,7 +375,6 @@
             "Positive electrode reaction-driven LAM factor [m3.mol-1]"
         )
 
-<<<<<<< HEAD
         # Reference OCP based on initial concentration
         self.T_init = self.therm.T_init
         if self.options["working electrode"] == "both":
@@ -390,8 +389,6 @@
         self.U_p_init_dim = self.U_p_dimensional(c_p_init_av, self.T_init)
         self.ocv_init_dim = self.U_p_init_dim - self.U_n_init_dim
 
-=======
->>>>>>> 5a359105
         # utilisation parameters
         self.u_n_init = pybamm.Parameter(
             "Initial negative electrode interface utilisation"
@@ -544,13 +541,8 @@
             if self.half_cell:
                 self.a_n_typ = pybamm.Scalar(1)
             else:
-<<<<<<< HEAD
                 self.a_n_typ = 3 * pybamm.xyz_average(self.epsilon_s_n) / self.R_n_typ
             self.a_p_typ = 3 * pybamm.xyz_average(self.epsilon_s_p) / self.R_p_typ
-=======
-                self.a_n_typ = 3 * self.epsilon_s_n(0) / self.R_n_typ
-            self.a_p_typ = 3 * self.epsilon_s_p(1) / self.R_p_typ
->>>>>>> 5a359105
 
         # Concentration
         self.electrolyte_concentration_scale = self.c_e_typ
