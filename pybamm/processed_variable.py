--- conflicted
+++ resolved
@@ -108,11 +108,7 @@
         if (
             mesh
             and "current collector" in self.domain
-<<<<<<< HEAD
-            and isinstance(self.mesh[self.domain[0]][0], pybamm.Scikit2DSubMesh)
-=======
             and isinstance(self.mesh[self.domain[0]][0], pybamm.ScikitSubMesh2D)
->>>>>>> f1d0dc2c
         ):
             if len(self.t_sol) == 1:
                 # space only (steady solution)
@@ -282,11 +278,8 @@
             r_sol = None
             self.first_dimension = "x"
             self.second_dimension = "z"
-<<<<<<< HEAD
             # SUPER HACKY: set order back to Fortran order
             order = "F"
-=======
->>>>>>> f1d0dc2c
 
             if self.base_eval.size // len(z_sol) == len(x_nodes):
                 x_sol = x_nodes
@@ -336,11 +329,7 @@
                 self.known_evals[t] = eval_and_known_evals[1]
             else:
                 entries[:, :, idx] = np.reshape(
-<<<<<<< HEAD
-                    self.base_variable.evaluate(t, u),
-=======
                     self.base_variable.evaluate(t, u, self.inputs),
->>>>>>> f1d0dc2c
                     [first_dim_size, second_dim_size],
                     order=order,
                 )
@@ -441,24 +430,6 @@
 
     def call_2D(self, t, x, r, z):
         "Evaluate a 2D variable"
-<<<<<<< HEAD
-        spatial_var = eval_dimension_name(self.spatial_var_name, t, x, r, None, z)
-        if spatial_var is not None:
-            return self._interpolation_function(t, spatial_var)
-        else:
-            raise ValueError("input {} cannot be None".format(self.spatial_var_name))
-
-    def call_3D(self, t, x, r, y, z):
-        "Evaluate a 3D variable"
-        first_dim = eval_dimension_name(self.first_dimension, t, x, r, y, z)
-        second_dim = eval_dimension_name(self.second_dimension, t, x, r, y, z)
-        if first_dim is None or second_dim is None:
-            raise ValueError(
-                "inputs {} and {} cannot be None".format(
-                    self.first_dimension, self.second_dimension
-                )
-            )
-=======
         spatial_var = eval_dimension_name(self.spatial_var_name, x, r, None, z)
         return self._interpolation_function(t, spatial_var)
 
@@ -466,7 +437,6 @@
         "Evaluate a 3D variable"
         first_dim = eval_dimension_name(self.first_dimension, x, r, y, z)
         second_dim = eval_dimension_name(self.second_dimension, x, r, y, z)
->>>>>>> f1d0dc2c
         if isinstance(first_dim, np.ndarray):
             if isinstance(second_dim, np.ndarray) and isinstance(t, np.ndarray):
                 first_dim = first_dim[:, np.newaxis, np.newaxis]
@@ -480,19 +450,6 @@
         return self._interpolation_function((first_dim, second_dim, t))
 
 
-<<<<<<< HEAD
-def eval_dimension_name(name, t, x, r, y, z):
-    if name == "t":
-        return t
-    elif name == "x":
-        return x
-    elif name == "r":
-        return r
-    elif name == "y":
-        return y
-    elif name == "z":
-        return z
-=======
 def eval_dimension_name(name, x, r, y, z):
     if name == "x":
         out = x
@@ -506,5 +463,4 @@
     if out is None:
         raise ValueError("inputs {} cannot be None".format(name))
     else:
-        return out
->>>>>>> f1d0dc2c
+        return out