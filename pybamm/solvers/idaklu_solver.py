#
# Solver class using sundials with the KLU sparse linear solver
#
import casadi
import pybamm
import numpy as np
import numbers
import scipy.sparse as sparse

import importlib

idaklu_spec = importlib.util.find_spec("pybamm.solvers.idaklu")
if idaklu_spec is not None:
    try:
        idaklu = importlib.util.module_from_spec(idaklu_spec)
        idaklu_spec.loader.exec_module(idaklu)
    except ImportError:  # pragma: no cover
        idaklu_spec = None


def have_idaklu():
    return idaklu_spec is not None


class IDAKLUSolver(pybamm.BaseSolver):
    """
    Solve a discretised model, using sundials with the KLU sparse linear solver.

    Parameters
    ----------
    rtol : float, optional
        The relative tolerance for the solver (default is 1e-6).
    atol : float, optional
        The absolute tolerance for the solver (default is 1e-6).
    root_method : str or pybamm algebraic solver class, optional
        The method to use to find initial conditions (for DAE solvers).
        If a solver class, must be an algebraic solver class.
        If "casadi",
        the solver uses casadi's Newton rootfinding algorithm to find initial
        conditions. Otherwise, the solver uses 'scipy.optimize.root' with method
        specified by 'root_method' (e.g. "lm", "hybr", ...)
    root_tol : float, optional
        The tolerance for the initial-condition solver (default is 1e-6).
    extrap_tol : float, optional
        The tolerance to assert whether extrapolation occurs or not (default is 0).
    options: dict, optional
        Addititional options to pass to the solver, by default:
        {
            print_stats: False, # print statistics of the solver after every solve
            use_jacobian: True, # pass pybamm jacobian to sundials
            jacobian: "sparse", # jacobian form, can be "none", "dense", "sparse",
                                # "matrix-free"
            linear_solver: "SUNLinSol_KLU", # name of sundials linear solver to use
                                  # options are: "SUNLinSol_KLU",
                                  # "SUNLinSol_Dense", "SUNLinSol_LapackDense"
                                  # "SUNLinSol_SPBCGS", "SUNLinSol_SPFGMR",
                                  # "SUNLinSol_SPGMR", "SUNLinSol_SPTFQMR",
            preconditioner: "BBDP", # preconditioner for iterative solvers,
                                    # can be "none", "BBDP"
            linsol_max_iterations: 5, # for iterative linear solvers, max number of
                                      # iterations
            precon_half_bandwidth: 5, # for iterative linear solver preconditioner,
                                      # bandwidth of approximate jacobian
            precon_half_bandwidth_keep: 5 #for iterative linear solver preconditioner,
                                      # bandwidth of approximate jacobian that is kept

        }
        Note: These options only have an effect if model.convert_to_format == 'casadi'


    """

    def __init__(
        self,
        rtol=1e-6,
        atol=1e-6,
        root_method="casadi",
        root_tol=1e-6,
        extrap_tol=0,
        options=None,
    ):

        # set default options,
        # (only if user does not supply)
        default_options = {
            "print_stats": False,
            "jacobian": "sparse",
            "linear_solver": "SUNLinSol_KLU",
            "preconditioner": "BBDP",
            "linsol_max_iterations": 5,
            "precon_half_bandwidth": 5,
            "precon_half_bandwidth_keep": 5,
        }
        if options is None:
            options = default_options
        else:
            for key, value in default_options.items():
                if key not in options:
                    options[key] = value
        self._options = options

        if idaklu_spec is None:  # pragma: no cover
            raise ImportError("KLU is not installed")

        super().__init__(
            "ida",
            rtol,
            atol,
            root_method,
            root_tol,
            extrap_tol,
        )
        self.name = "IDA KLU solver"

        pybamm.citations.register("Hindmarsh2000")
        pybamm.citations.register("Hindmarsh2005")

    def set_atol_by_variable(self, variables_with_tols, model):
        """
        A method to set the absolute tolerances in the solver by state variable.
        This method attaches a vector of tolerance to the model. (i.e. model.atol)

        Parameters
        ----------
        variables_with_tols : dict
            A dictionary with keys that are strings indicating the variable you
            wish to set the tolerance of and values that are the tolerances.
        model : :class:`pybamm.BaseModel`
            The model that is going to be solved.
        """

        size = model.concatenated_initial_conditions.size
        atol = self._check_atol_type(self.atol, size)
        for var, tol in variables_with_tols.items():
            variable = model.variables[var]
            if isinstance(variable, pybamm.StateVector):
                atol = self.set_state_vec_tol(atol, variable, tol)
            else:
                raise pybamm.SolverError("Can only set tolerances for state variables")

        model.atol = atol

    def set_state_vec_tol(self, atol, state_vec, tol):
        """
        A method to set the tolerances in the atol vector of a specific
        state variable. This method modifies self.atol

        Parameters
        ----------
        state_vec : :class:`pybamm.StateVector`
            The state vector to apply to the tolerance to
        tol: float
            The tolerance value
        """
        slices = state_vec.y_slices[0]
        atol[slices] = tol
        return atol

    def _check_atol_type(self, atol, size):
        """
        This method checks that the atol vector is of the right shape and
        type.

        Parameters
        ----------
        atol: double or np.array or list
            Absolute tolerances. If this is a vector then each entry corresponds to
            the absolute tolerance of one entry in the state vector.
        size: int
            The length of the atol vector
        """

        if isinstance(atol, float):
            atol = atol * np.ones(size)
        elif isinstance(atol, list):
            atol = np.array(atol)
        elif isinstance(atol, np.ndarray):
            pass
        else:
            raise pybamm.SolverError(
                "Absolute tolerances must be a numpy array, float, or list"
            )

        if atol.size != size:
            raise pybamm.SolverError(
                """Absolute tolerances must be either a scalar or a numpy arrray
                of the same shape as y0 ({})""".format(
                    size
                )
            )

        return atol

    def set_up(self, model, inputs=None, t_eval=None, ics_only=False):
        base_set_up_return = super().set_up(model, inputs, t_eval, ics_only)

        inputs_dict = inputs or {}
        # stack inputs
        if inputs_dict:
            arrays_to_stack = [np.array(x).reshape(-1, 1) for x in inputs_dict.values()]
            inputs_sizes = [len(array) for array in arrays_to_stack]
            inputs = np.vstack(arrays_to_stack)
        else:
            inputs_sizes = []
            inputs = np.array([[]])

        def inputs_to_dict(inputs):
            index = 0
            for n, key in zip(inputs_sizes, inputs_dict.keys()):
                inputs_dict[key] = inputs[index : (index + n)]
                index += n
            return inputs_dict

        y0 = model.y0
        if isinstance(y0, casadi.DM):
            y0 = y0.full()
        y0 = y0.flatten()

        if ics_only:
            return base_set_up_return

        if model.convert_to_format == "jax":
            mass_matrix = model.mass_matrix.entries.toarray()
        elif model.convert_to_format == "casadi":
            if self._options['jacobian'] == "dense":
                mass_matrix = casadi.DM(model.mass_matrix.entries.toarray())
            else:
                mass_matrix = casadi.DM(model.mass_matrix.entries)
        else:
            mass_matrix = model.mass_matrix.entries

        # construct residuals function by binding inputs
        if model.convert_to_format == "casadi":
            # TODO: do we need densify here?
            rhs_algebraic = model.rhs_algebraic_eval
        else:

            def resfn(t, y, inputs, ydot):
                return (
                    model.rhs_algebraic_eval(t, y, inputs_to_dict(inputs)).flatten()
                    - mass_matrix @ ydot
                )

        if not model.use_jacobian:
            raise pybamm.SolverError("KLU requires the Jacobian")

        # need to provide jacobian_rhs_alg - cj * mass_matrix
        if model.convert_to_format == "casadi":
            t_casadi = casadi.MX.sym("t")
            y_casadi = casadi.MX.sym("y", model.len_rhs_and_alg)
            cj_casadi = casadi.MX.sym("cj")
            p_casadi = {}
            for name, value in inputs_dict.items():
                if isinstance(value, numbers.Number):
                    p_casadi[name] = casadi.MX.sym(name)
                else:
                    p_casadi[name] = casadi.MX.sym(name, value.shape[0])
            p_casadi_stacked = casadi.vertcat(*[p for p in p_casadi.values()])

            jac_times_cjmass = casadi.Function(
                "jac_times_cjmass",
                [t_casadi, y_casadi, p_casadi_stacked, cj_casadi],
                [
                    model.jac_rhs_algebraic_eval(t_casadi, y_casadi, p_casadi_stacked)
                    - cj_casadi * mass_matrix
                ],
            )
            jac_times_cjmass_sparsity = jac_times_cjmass.sparsity_out(0)
            jac_times_cjmass_nnz = jac_times_cjmass_sparsity.nnz()
            jac_times_cjmass_colptrs = np.array(
                jac_times_cjmass_sparsity.colind(), dtype=np.int64
            )
            jac_times_cjmass_rowvals = np.array(
                jac_times_cjmass_sparsity.row(), dtype=np.int64
            )

            v_casadi = casadi.MX.sym("v", model.len_rhs_and_alg)

            jac_rhs_algebraic_action = model.jac_rhs_algebraic_action_eval

            # also need the action of the mass matrix on a vector
            mass_action = casadi.Function(
                "mass_action", [v_casadi], [casadi.densify(mass_matrix @ v_casadi)]
            )

        else:
            t0 = 0 if t_eval is None else t_eval[0]
            jac_y0_t0 = model.jac_rhs_algebraic_eval(t0, y0, inputs_dict)
            if sparse.issparse(jac_y0_t0):

                def jacfn(t, y, inputs, cj):
                    j = (
                        model.jac_rhs_algebraic_eval(t, y, inputs_to_dict(inputs))
                        - cj * mass_matrix
                    )
                    return j

            else:

                def jacfn(t, y, inputs, cj):
                    jac_eval = (
                        model.jac_rhs_algebraic_eval(t, y, inputs_to_dict(inputs))
                        - cj * mass_matrix
                    )
                    return sparse.csr_matrix(jac_eval)

            class SundialsJacobian:
                def __init__(self):
                    self.J = None

                    random = np.random.random(size=y0.size)
                    J = jacfn(10, random, inputs, 20)
                    self.nnz = J.nnz  # hoping nnz remains constant...

                def jac_res(self, t, y, inputs, cj):
                    # must be of form j_res = (dr/dy) - (cj) (dr/dy')
                    # cj is just the input parameter
                    # see p68 of the ida_guide.pdf for more details
                    self.J = jacfn(t, y, inputs, cj)

                def get_jac_data(self):
                    return self.J.data

                def get_jac_row_vals(self):
                    return self.J.indices

                def get_jac_col_ptrs(self):
                    return self.J.indptr

            jac_class = SundialsJacobian()

        num_of_events = len(model.terminate_events_eval)

        # rootfn needs to return an array of length num_of_events
        if model.convert_to_format == "casadi":
            rootfn = casadi.Function(
                "rootfn",
                [t_casadi, y_casadi, p_casadi_stacked],
                [
                    casadi.vertcat(
                        *[
                            event(t_casadi, y_casadi, p_casadi_stacked)
                            for event in model.terminate_events_eval
                        ]
                    )
                ],
            )
        else:

            def rootfn(t, y, inputs):
                new_inputs = inputs_to_dict(inputs)
                return_root = np.array(
                    [event(t, y, new_inputs) for event in model.terminate_events_eval]
                ).reshape(-1)

                return return_root

        # get ids of rhs and algebraic variables
        if model.convert_to_format == "casadi":
            rhs_ids = np.ones(model.rhs_eval(0, y0, inputs).shape[0])
        else:
            rhs_ids = np.ones(model.rhs_eval(0, y0, inputs_dict).shape[0])
        alg_ids = np.zeros(len(y0) - len(rhs_ids))
        ids = np.concatenate((rhs_ids, alg_ids))

        number_of_sensitivity_parameters = 0
        if model.jacp_rhs_algebraic_eval is not None:
            sensitivity_names = model.calculate_sensitivities
            if model.convert_to_format == "casadi":
                number_of_sensitivity_parameters = model.jacp_rhs_algebraic_eval.n_out()
            else:
                number_of_sensitivity_parameters = len(sensitivity_names)
        else:
            sensitivity_names = []

        if model.convert_to_format == "casadi":
            # for the casadi solver we just give it dFdp_i
            if model.jacp_rhs_algebraic_eval is None:
                sensfn = casadi.Function("sensfn", [], [])
            else:
                sensfn = model.jacp_rhs_algebraic_eval

        else:
            # for the python solver we give it the full sensitivity equations
            # required by IDAS
            def sensfn(resvalS, t, y, inputs, yp, yS, ypS):
                """
                this function evaluates the sensitivity equations required by IDAS,
                returning them in resvalS, which is preallocated as a numpy array of
                size (np, n), where n is the number of states and np is the number of
                parameters

                The equations returned are:

                 dF/dy * s_i + dF/dyd * sd_i + dFdp_i for i in range(np)

                Parameters
                ----------
                resvalS: ndarray of shape (np, n)
                    returns the sensitivity equations in this preallocated array
                t: number
                    time value
                y: ndarray of shape (n)
                    current state vector
                yp: list (np) of ndarray of shape (n)
                    current time derivative of state vector
                yS: list (np) of ndarray of shape (n)
                    current state vector of sensitivity equations
                ypS: list (np) of ndarray of shape (n)
                    current time derivative of state vector of sensitivity equations

                """

                new_inputs = inputs_to_dict(inputs)
                dFdy = model.jac_rhs_algebraic_eval(t, y, new_inputs)
                dFdyd = mass_matrix
                dFdp = model.jacp_rhs_algebraic_eval(t, y, new_inputs)

                for i, dFdp_i in enumerate(dFdp.values()):
                    resvalS[i][:] = dFdy @ yS[i] - dFdyd @ ypS[i] + dFdp_i

        try:
            atol = model.atol
        except AttributeError:
            atol = self.atol

        rtol = self.rtol
        atol = self._check_atol_type(atol, y0.size)

        if model.convert_to_format == "casadi":
            rhs_algebraic = idaklu.generate_function(rhs_algebraic.serialize())
            jac_times_cjmass = idaklu.generate_function(jac_times_cjmass.serialize())
            jac_rhs_algebraic_action = idaklu.generate_function(
                jac_rhs_algebraic_action.serialize()
            )
            rootfn = idaklu.generate_function(rootfn.serialize())
            mass_action = idaklu.generate_function(mass_action.serialize())
            sensfn = idaklu.generate_function(sensfn.serialize())

            self._setup = {
<<<<<<< HEAD
                'rhs_algebraic': rhs_algebraic,
                'jac_times_cjmass': jac_times_cjmass,
                'jac_times_cjmass_colptrs': jac_times_cjmass_colptrs,
                'jac_times_cjmass_rowvals': jac_times_cjmass_rowvals,
                'jac_times_cjmass_nnz': jac_times_cjmass_nnz,
                'jac_rhs_algebraic_action': jac_rhs_algebraic_action,
                'mass_action': mass_action,
                'sensfn': sensfn,
                'rootfn': rootfn,
                'num_of_events': num_of_events,
                'ids': ids,
                'sensitivity_names': sensitivity_names,
                'number_of_sensitivity_parameters': number_of_sensitivity_parameters,
=======
                "rhs_algebraic": rhs_algebraic,
                "jac_times_cjmass": jac_times_cjmass,
                "jac_times_cjmass_colptrs": jac_times_cjmass_colptrs,
                "jac_times_cjmass_rowvals": jac_times_cjmass_rowvals,
                "jac_times_cjmass_nnz": jac_times_cjmass_nnz,
                "jac_rhs_algebraic_action": jac_rhs_algebraic_action,
                "mass_action": mass_action,
                "sensfn": sensfn,
                "rootfn": rootfn,
                "num_of_events": num_of_events,
                "use_jac": use_jac,
                "ids": ids,
                "sensitivity_names": sensitivity_names,
                "number_of_sensitivity_parameters": number_of_sensitivity_parameters,
>>>>>>> d5547da8
            }

            solver = idaklu.create_casadi_solver(
                len(y0),
                self._setup['number_of_sensitivity_parameters'],
                self._setup['rhs_algebraic'],
                self._setup['jac_times_cjmass'],
                self._setup['jac_times_cjmass_colptrs'],
                self._setup['jac_times_cjmass_rowvals'],
                self._setup['jac_times_cjmass_nnz'],
                self._setup['jac_rhs_algebraic_action'],
                self._setup['mass_action'],
                self._setup['sensfn'],
                self._setup['rootfn'],
                self._setup['num_of_events'],
                self._setup['ids'],
                atol, rtol, len(inputs),
                self._options
            )

            self._setup['solver'] = solver
        else:
            self._setup = {
<<<<<<< HEAD
                'resfn': resfn,
                'jac_class': jac_class,
                'sensfn': sensfn,
                'rootfn': rootfn,
                'num_of_events': num_of_events,
                'use_jac': 1,
                'ids': ids,
                'sensitivity_names': sensitivity_names,
                'number_of_sensitivity_parameters': number_of_sensitivity_parameters,
=======
                "resfn": resfn,
                "jac_class": jac_class,
                "sensfn": sensfn,
                "rootfn": rootfn,
                "num_of_events": num_of_events,
                "use_jac": use_jac,
                "ids": ids,
                "sensitivity_names": sensitivity_names,
                "number_of_sensitivity_parameters": number_of_sensitivity_parameters,
>>>>>>> d5547da8
            }

        return base_set_up_return

    def _integrate(self, model, t_eval, inputs_dict=None):
        """
        Solve a DAE model defined by residuals with initial conditions y0.

        Parameters
        ----------
        model : :class:`pybamm.BaseModel`
            The model whose solution to calculate.
        t_eval : numeric type
            The times at which to compute the solution
        inputs_dict : dict, optional
            Any external variables or input parameters to pass to the model when solving
        """
        inputs_dict = inputs_dict or {}
        # stack inputs
        if inputs_dict:
            arrays_to_stack = [np.array(x).reshape(-1, 1) for x in inputs_dict.values()]
            inputs = np.vstack(arrays_to_stack)
        else:
            inputs = np.array([[]])

        # do this here cause y0 is set after set_up (calc consistent conditions)
        y0 = model.y0
        if isinstance(y0, casadi.DM):
            y0 = y0.full()
        y0 = y0.flatten()

        # solver works with ydot0 set to zero
        ydot0 = np.zeros_like(y0)

        try:
            atol = model.atol
        except AttributeError:
            atol = self.atol

        rtol = self.rtol
        atol = self._check_atol_type(atol, y0.size)

        timer = pybamm.Timer()
        if model.convert_to_format == "casadi":
<<<<<<< HEAD
            sol = self._setup['solver'].solve(
                t_eval, y0, ydot0, inputs,
=======
            sol = idaklu.solve_casadi(
                t_eval,
                y0,
                ydot0,
                self._setup["rhs_algebraic"],
                self._setup["jac_times_cjmass"],
                self._setup["jac_times_cjmass_colptrs"],
                self._setup["jac_times_cjmass_rowvals"],
                self._setup["jac_times_cjmass_nnz"],
                self._setup["jac_rhs_algebraic_action"],
                self._setup["mass_action"],
                self._setup["sensfn"],
                self._setup["rootfn"],
                self._setup["num_of_events"],
                self._setup["use_jac"],
                self._setup["ids"],
                atol,
                rtol,
                inputs,
                self._setup["number_of_sensitivity_parameters"],
>>>>>>> d5547da8
            )
        else:
            sol = idaklu.solve_python(
                t_eval,
                y0,
                ydot0,
                self._setup["resfn"],
                self._setup["jac_class"].jac_res,
                self._setup["sensfn"],
                self._setup["jac_class"].get_jac_data,
                self._setup["jac_class"].get_jac_row_vals,
                self._setup["jac_class"].get_jac_col_ptrs,
                self._setup["jac_class"].nnz,
                self._setup["rootfn"],
                self._setup["num_of_events"],
                self._setup["use_jac"],
                self._setup["ids"],
                atol,
                rtol,
                inputs,
                self._setup["number_of_sensitivity_parameters"],
            )
        integration_time = timer.time()

        number_of_sensitivity_parameters = self._setup[
            "number_of_sensitivity_parameters"
        ]
        sensitivity_names = self._setup["sensitivity_names"]
        t = sol.t
        number_of_timesteps = t.size
        number_of_states = y0.size
        y_out = sol.y.reshape((number_of_timesteps, number_of_states))

        # return sensitivity solution, we need to flatten yS to
        # (#timesteps * #states,) to match format used by Solution
        if number_of_sensitivity_parameters != 0:
            yS_out = {
                name: sol.yS[i].reshape(-1, 1)
                for i, name in enumerate(sensitivity_names)
            }
        else:
            yS_out = False
        if sol.flag in [0, 2]:
            # 0 = solved for all t_eval
            if sol.flag == 0:
                termination = "final time"
            # 2 = found root(s)
            elif sol.flag == 2:
                termination = "event"

            sol = pybamm.Solution(
                sol.t,
                np.transpose(y_out),
                model,
                inputs_dict,
                np.array([t[-1]]),
                np.transpose(y_out[-1])[:, np.newaxis],
                termination,
                sensitivities=yS_out,
            )
            sol.integration_time = integration_time
            return sol
        else:
            raise pybamm.SolverError("idaklu solver failed")<|MERGE_RESOLUTION|>--- conflicted
+++ resolved
@@ -438,7 +438,6 @@
             sensfn = idaklu.generate_function(sensfn.serialize())
 
             self._setup = {
-<<<<<<< HEAD
                 'rhs_algebraic': rhs_algebraic,
                 'jac_times_cjmass': jac_times_cjmass,
                 'jac_times_cjmass_colptrs': jac_times_cjmass_colptrs,
@@ -452,22 +451,6 @@
                 'ids': ids,
                 'sensitivity_names': sensitivity_names,
                 'number_of_sensitivity_parameters': number_of_sensitivity_parameters,
-=======
-                "rhs_algebraic": rhs_algebraic,
-                "jac_times_cjmass": jac_times_cjmass,
-                "jac_times_cjmass_colptrs": jac_times_cjmass_colptrs,
-                "jac_times_cjmass_rowvals": jac_times_cjmass_rowvals,
-                "jac_times_cjmass_nnz": jac_times_cjmass_nnz,
-                "jac_rhs_algebraic_action": jac_rhs_algebraic_action,
-                "mass_action": mass_action,
-                "sensfn": sensfn,
-                "rootfn": rootfn,
-                "num_of_events": num_of_events,
-                "use_jac": use_jac,
-                "ids": ids,
-                "sensitivity_names": sensitivity_names,
-                "number_of_sensitivity_parameters": number_of_sensitivity_parameters,
->>>>>>> d5547da8
             }
 
             solver = idaklu.create_casadi_solver(
@@ -491,7 +474,6 @@
             self._setup['solver'] = solver
         else:
             self._setup = {
-<<<<<<< HEAD
                 'resfn': resfn,
                 'jac_class': jac_class,
                 'sensfn': sensfn,
@@ -501,17 +483,6 @@
                 'ids': ids,
                 'sensitivity_names': sensitivity_names,
                 'number_of_sensitivity_parameters': number_of_sensitivity_parameters,
-=======
-                "resfn": resfn,
-                "jac_class": jac_class,
-                "sensfn": sensfn,
-                "rootfn": rootfn,
-                "num_of_events": num_of_events,
-                "use_jac": use_jac,
-                "ids": ids,
-                "sensitivity_names": sensitivity_names,
-                "number_of_sensitivity_parameters": number_of_sensitivity_parameters,
->>>>>>> d5547da8
             }
 
         return base_set_up_return
@@ -556,31 +527,8 @@
 
         timer = pybamm.Timer()
         if model.convert_to_format == "casadi":
-<<<<<<< HEAD
             sol = self._setup['solver'].solve(
                 t_eval, y0, ydot0, inputs,
-=======
-            sol = idaklu.solve_casadi(
-                t_eval,
-                y0,
-                ydot0,
-                self._setup["rhs_algebraic"],
-                self._setup["jac_times_cjmass"],
-                self._setup["jac_times_cjmass_colptrs"],
-                self._setup["jac_times_cjmass_rowvals"],
-                self._setup["jac_times_cjmass_nnz"],
-                self._setup["jac_rhs_algebraic_action"],
-                self._setup["mass_action"],
-                self._setup["sensfn"],
-                self._setup["rootfn"],
-                self._setup["num_of_events"],
-                self._setup["use_jac"],
-                self._setup["ids"],
-                atol,
-                rtol,
-                inputs,
-                self._setup["number_of_sensitivity_parameters"],
->>>>>>> d5547da8
             )
         else:
             sol = idaklu.solve_python(
